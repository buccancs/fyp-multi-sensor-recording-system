--- conflicted
+++ resolved
@@ -82,24 +82,23 @@
         return metrics.cpu_percent if metrics else 0.0
 
 
-# Backwards compatibility
-def create_system_monitor():
-    """Create a system monitor instance."""
-    return SystemMonitor()
-
-
-# Global instance for backwards compatibility  
-_global_simple_monitor = None
-
-
-def get_simple_monitor():
-    """Get the simplified monitor instance."""
-    global _global_simple_monitor
-    if _global_simple_monitor is None:
-        _global_simple_monitor = SystemMonitor()
-    return _global_simple_monitor
-
-<<<<<<< HEAD
+    # Backwards compatibility
+    def create_system_monitor():
+        """Create a system monitor instance."""
+        return SystemMonitor()
+
+
+    # Global instance for backwards compatibility  
+    _global_simple_monitor = None
+
+
+    def get_simple_monitor():
+        """Get the simplified monitor instance."""
+        global _global_simple_monitor
+        if _global_simple_monitor is None:
+            _global_simple_monitor = SystemMonitor()
+        return _global_simple_monitor
+
     def get_cpu_usage(self) -> Dict[str, Any]:
         try:
             cpu_percent = psutil.cpu_percent(interval=0.1)
@@ -374,9 +373,7 @@
         }
         self._last_update = current_time
         return status
-=======
-
->>>>>>> c12701d2
+
 _system_monitor = None
 
 def get_system_monitor() -> SystemMonitor:
