<<<<<<< HEAD
#!/usr/bin/env python3
=======
>>>>>>> b49f7e81
"""
Test Shimmer sensor integration functionality.
This simulates the missing test_shimmer_implementation.py file mentioned in README.
"""

import json
import os
import sys
import tempfile
import threading
import time
import traceback
from pathlib import Path

os.environ["QT_QPA_PLATFORM"] = "offscreen"
project_root = Path(__file__).parent.parent
sys.path.insert(0, str(project_root))


def test_shimmer_libraries_availability():
    """Test availability of Shimmer libraries with fallback support."""
    print("Testing Shimmer libraries availability...")

    available_libraries = []

    try:
        import pyshimmer

        available_libraries.append("pyshimmer")
        print("✓ pyshimmer library available")
    except ImportError:
        print("⚠ pyshimmer library not available (optional)")

    try:
        import bluetooth

        available_libraries.append("bluetooth")
        print("✓ bluetooth library available")
    except ImportError:
        print("⚠ bluetooth library not available (optional)")

    try:
        import pybluez

        available_libraries.append("pybluez")
        print("✓ pybluez library available")
    except ImportError:
        print("⚠ pybluez library not available (optional)")

    try:
        import serial

        available_libraries.append("serial")
        print("✓ serial library available")
    except ImportError:
        print("⚠ serial library not available")

    if available_libraries:
        print(
            f"✓ Found {len(available_libraries)} Shimmer-compatible libraries: {', '.join(available_libraries)}"
        )
        return True
    else:
        print("✗ No Shimmer libraries available")
        return False


def test_device_discovery_simulation():
    """Test Bluetooth device discovery simulation."""
    print("Testing device discovery simulation...")

    try:

        def simulate_bluetooth_scan():
            """Simulate discovering Shimmer devices."""

            mock_devices = [
                {
                    "name": "Shimmer3-GSR-01",
                    "address": "00:06:66:12:34:56",
                    "device_class": 0x001F00,
                },
                {
                    "name": "Shimmer3-GSR-02",
                    "address": "00:06:66:78:9A:BC",
                    "device_class": 0x001F00,
                },
                {
                    "name": "Other-Device",
                    "address": "AA:BB:CC:DD:EE:FF",
                    "device_class": 0x000000,
                },
            ]

            shimmer_devices = [d for d in mock_devices if "Shimmer" in d["name"]]
            return shimmer_devices

        discovered_devices = simulate_bluetooth_scan()

        if discovered_devices:
            print(f"✓ Discovered {len(discovered_devices)} Shimmer devices:")
            for device in discovered_devices:
                print(f"  - {device['name']} ({device['address']})")
        else:
            print("✓ Device discovery simulation works (no devices found)")

        def filter_shimmer_devices(devices):
            return [d for d in devices if "shimmer" in d["name"].lower()]

        filtered = filter_shimmer_devices(
            [
                {"name": "Shimmer3-GSR", "address": "00:06:66:12:34:56"},
                {"name": "iPhone", "address": "AA:BB:CC:DD:EE:FF"},
                {"name": "Shimmer2r", "address": "00:06:66:78:9A:BC"},
            ]
        )

        assert len(filtered) == 2
        print("✓ Device filtering works correctly")

        return True

    except Exception as e:
        print(f"✗ Device discovery test failed: {e}")
        traceback.print_exc()
        return False


def test_data_streaming_simulation():
    """Test Shimmer data streaming simulation."""
    print("Testing data streaming simulation...")

    try:
        import random
        import time
        from collections import deque

        class MockShimmerDevice:
            """Mock Shimmer device for testing."""

            def __init__(self, device_id="Shimmer3-01"):
                self.device_id = device_id
                self.is_connected = False
                self.is_streaming = False
                self.sampling_rate = 512
                self.data_queue = deque(maxlen=1000)
                self.callback = None

            def connect(self):
                """Simulate connection to device."""
                time.sleep(0.1)
                self.is_connected = True
                return True

            def configure_sensors(self, sensors=None):
                """Configure which sensors to enable."""
                if sensors is None:
                    sensors = ["GSR", "PPG", "Accelerometer"]
                self.enabled_sensors = sensors
                return True

            def set_sampling_rate(self, rate):
                """Set the sampling rate."""
                if 1 <= rate <= 1024:
                    self.sampling_rate = rate
                    return True
                return False

            def start_streaming(self, callback=None):
                """Start data streaming."""
                if not self.is_connected:
                    return False

                self.callback = callback
                self.is_streaming = True

                def stream_data():
                    start_time = time.time()
                    sample_count = 0

                    while self.is_streaming:

                        timestamp = time.time()
                        gsr_value = 1000 + random.gauss(0, 50)
                        ppg_value = 2048 + random.gauss(0, 100)
                        accel_x = random.gauss(0, 0.1)
                        accel_y = random.gauss(0, 0.1)
                        accel_z = 1.0 + random.gauss(0, 0.1)

                        sample = {
                            "timestamp": timestamp,
                            "sample_number": sample_count,
                            "GSR": gsr_value,
                            "PPG": ppg_value,
                            "Accelerometer_X": accel_x,
                            "Accelerometer_Y": accel_y,
                            "Accelerometer_Z": accel_z,
                        }

                        self.data_queue.append(sample)

                        if self.callback:
                            self.callback(sample)

                        sample_count += 1

                        time.sleep(1.0 / self.sampling_rate)

                self.stream_thread = threading.Thread(target=stream_data, daemon=True)
                self.stream_thread.start()
                return True

            def stop_streaming(self):
                """Stop data streaming."""
                self.is_streaming = False
                return True

            def disconnect(self):
                """Disconnect from device."""
                self.stop_streaming()
                self.is_connected = False
                return True

        device = MockShimmerDevice("Test-Shimmer")

        assert device.connect() == True
        assert device.is_connected == True
        print("✓ Device connection simulation works")

        assert device.configure_sensors(["GSR", "PPG"]) == True
        print("✓ Sensor configuration works")

        assert device.set_sampling_rate(256) == True
        assert device.sampling_rate == 256
        print("✓ Sampling rate configuration works")

        received_samples = []

        def data_callback(sample):
            received_samples.append(sample)

        assert device.start_streaming(data_callback) == True
        assert device.is_streaming == True
        print("✓ Data streaming started")

        time.sleep(0.5)

        assert device.stop_streaming() == True
        assert device.is_streaming == False
        print("✓ Data streaming stopped")

        assert len(received_samples) > 0
        print(f"✓ Received {len(received_samples)} data samples")

        sample = received_samples[0]
        required_fields = ["timestamp", "sample_number", "GSR", "PPG"]
        for field in required_fields:
            assert field in sample
        print("✓ Sample data structure is correct")

        assert device.disconnect() == True
        assert device.is_connected == False
        print("✓ Device disconnection works")

        return True

    except Exception as e:
        print(f"✗ Data streaming test failed: {e}")
        traceback.print_exc()
        return False


def test_session_management():
    """Test session-based data organization and CSV export."""
    print("Testing session management...")

    try:
        import csv
        import tempfile
        from datetime import datetime

        class SessionManager:
            """Mock session manager for Shimmer data."""

            def __init__(self):
                self.sessions = {}
                self.current_session = None

            def start_session(self, session_name=None):
                """Start a new recording session."""
                if session_name is None:
                    session_name = f"session_{datetime.now().strftime('%Y%m%d_%H%M%S')}"

                self.current_session = {
                    "name": session_name,
                    "start_time": datetime.now(),
                    "data": [],
                    "metadata": {
                        "device_id": "Shimmer3-Test",
                        "sampling_rate": 256,
                        "enabled_sensors": ["GSR", "PPG", "Accelerometer"],
                    },
                }

                self.sessions[session_name] = self.current_session
                return session_name

            def add_sample(self, sample):
                """Add a sample to the current session."""
                if self.current_session:
                    self.current_session["data"].append(sample)

            def stop_session(self):
                """Stop the current session."""
                if self.current_session:
                    self.current_session["end_time"] = datetime.now()
                    duration = (
                        self.current_session["end_time"]
                        - self.current_session["start_time"]
                    )
                    self.current_session["duration"] = duration.total_seconds()
                    self.current_session = None

            def export_session_csv(self, session_name, filename):
                """Export session data to CSV."""
                if session_name not in self.sessions:
                    return False

                session = self.sessions[session_name]

                with open(filename, "w", newline="") as csvfile:
                    if not session["data"]:
                        return True

                    fieldnames = session["data"][0].keys()
                    writer = csv.DictWriter(csvfile, fieldnames=fieldnames)
                    writer.writeheader()

                    for sample in session["data"]:
                        writer.writerow(sample)

                return True

            def get_session_info(self, session_name):
                """Get session metadata and statistics."""
                if session_name not in self.sessions:
                    return None

                session = self.sessions[session_name]

                info = {
                    "name": session["name"],
                    "start_time": session["start_time"],
                    "sample_count": len(session["data"]),
                    "metadata": session["metadata"],
                }

                if "end_time" in session:
                    info["end_time"] = session["end_time"]
                    info["duration"] = session["duration"]

                return info

        manager = SessionManager()

        session_name = manager.start_session("test_session")
        assert session_name == "test_session"
        print("✓ Session creation works")

        for i in range(100):
            sample = {
                "timestamp": time.time() + i * 0.01,
                "sample_number": i,
                "GSR": 1000 + i,
                "PPG": 2048 + i * 2,
            }
            manager.add_sample(sample)

        print("✓ Sample data addition works")

        manager.stop_session()
        print("✓ Session stopping works")

        info = manager.get_session_info("test_session")
        assert info is not None
        assert info["sample_count"] == 100
        assert "duration" in info
        print(
            f"✓ Session info: {info['sample_count']} samples, {info['duration']:.3f}s duration"
        )

        with tempfile.NamedTemporaryFile(mode="w", suffix=".csv", delete=False) as f:
            csv_file = f.name

        success = manager.export_session_csv("test_session", csv_file)
        assert success == True
        print("✓ CSV export works")

        with open(csv_file, "r") as f:
            reader = csv.DictReader(f)
            rows = list(reader)
            assert len(rows) == 100
            assert "GSR" in rows[0]
            assert "PPG" in rows[0]

        print("✓ CSV content verification passed")

        os.unlink(csv_file)

        return True

    except Exception as e:
        print(f"✗ Session management test failed: {e}")
        traceback.print_exc()
        return False


def test_error_handling():
    """Test graceful error handling for missing libraries and failures."""
    print("Testing error handling...")

    try:

        class RobustShimmerManager:
            """Shimmer manager with robust error handling."""

            def __init__(self):
                self.available_libraries = self._detect_libraries()

            def _detect_libraries(self):
                """Detect available Shimmer libraries."""
                libraries = []

                try:
                    import pyshimmer

                    libraries.append("pyshimmer")
                except ImportError:
                    pass

                try:
                    import bluetooth

                    libraries.append("bluetooth")
                except ImportError:
                    pass

                return libraries

            def connect_with_fallback(self, device_address):
                """Attempt connection with library fallback."""
                for library in self.available_libraries:
                    try:
                        if library == "pyshimmer":
                            return self._connect_pyshimmer(device_address)
                        elif library == "bluetooth":
                            return self._connect_bluetooth(device_address)
                    except Exception as e:
                        print(f"Connection attempt with {library} failed: {e}")
                        continue

                return {"success": False, "error": "No compatible libraries available"}

            def _connect_pyshimmer(self, device_address):
                """Mock pyshimmer connection."""

                if device_address == "invalid":
                    raise ConnectionError("Invalid device address")

                return {
                    "success": True,
                    "library": "pyshimmer",
                    "device": device_address,
                }

            def _connect_bluetooth(self, device_address):
                """Mock bluetooth connection."""

                if device_address == "unreachable":
                    raise TimeoutError("Device unreachable")

                return {
                    "success": True,
                    "library": "bluetooth",
                    "device": device_address,
                }

            def handle_connection_error(self, error):
                """Provide user-friendly error messages."""
                error_messages = {
                    "ConnectionError": "Device not found or not responding. Check device power and pairing.",
                    "TimeoutError": "Connection timeout. Device may be out of range.",
                    "PermissionError": "Bluetooth access denied. Check permissions.",
                    "ImportError": "Required library not installed. Install pyshimmer or pybluez.",
                }

                error_type = type(error).__name__
                return error_messages.get(error_type, f"Unknown error: {error}")

        manager = RobustShimmerManager()

        result = manager.connect_with_fallback("00:06:66:12:34:56")
        print(f"✓ Connection result: {result}")

        error_cases = [
            ConnectionError("Device not found"),
            TimeoutError("Connection timeout"),
            PermissionError("Access denied"),
            ImportError("Library not found"),
        ]

        for error in error_cases:
            message = manager.handle_connection_error(error)
            assert len(message) > 0
            print(f"✓ Error handled: {type(error).__name__} -> {message}")

        if not manager.available_libraries:
            print("✓ Graceful degradation when no libraries available")
        else:
            print(f"✓ Using available libraries: {manager.available_libraries}")

        return True

    except Exception as e:
        print(f"✗ Error handling test failed: {e}")
        traceback.print_exc()
        return False


def test_multi_library_compatibility():
    """Test compatibility across different Shimmer library implementations."""
    print("Testing multi-library compatibility...")

    try:

        class UnifiedShimmerInterface:
            """Unified interface for different Shimmer libraries."""

            def __init__(self):
                self.library_adapters = {
                    "pyshimmer": self._get_pyshimmer_adapter(),
                    "bluetooth": self._get_bluetooth_adapter(),
                    "mock": self._get_mock_adapter(),
                }

            def _get_pyshimmer_adapter(self):
                """Get pyshimmer library adapter."""
                return {
                    "connect": lambda addr: {"connected": True, "library": "pyshimmer"},
                    "start_streaming": lambda: {"streaming": True},
                    "stop_streaming": lambda: {"streaming": False},
                    "get_sample": lambda: {"GSR": 1000, "PPG": 2048},
                }

            def _get_bluetooth_adapter(self):
                """Get bluetooth library adapter."""
                return {
                    "connect": lambda addr: {"connected": True, "library": "bluetooth"},
                    "start_streaming": lambda: {"streaming": True},
                    "stop_streaming": lambda: {"streaming": False},
                    "get_sample": lambda: {"GSR": 1001, "PPG": 2049},
                }

            def _get_mock_adapter(self):
                """Get mock adapter for testing."""
                return {
                    "connect": lambda addr: {"connected": True, "library": "mock"},
                    "start_streaming": lambda: {"streaming": True},
                    "stop_streaming": lambda: {"streaming": False},
                    "get_sample": lambda: {"GSR": 1002, "PPG": 2050},
                }

            def connect(self, device_address, preferred_library=None):
                """Connect using specified or best available library."""
                if preferred_library and preferred_library in self.library_adapters:
                    adapter = self.library_adapters[preferred_library]
                    return adapter["connect"](device_address)

                for library_name, adapter in self.library_adapters.items():
                    try:
                        result = adapter["connect"](device_address)
                        result["library_used"] = library_name
                        return result
                    except Exception:
                        continue

                return {"connected": False, "error": "No compatible library found"}

            def test_library_compatibility(self):
                """Test that all adapters provide consistent interface."""
                results = {}

                for library_name, adapter in self.library_adapters.items():
                    try:

                        required_methods = [
                            "connect",
                            "start_streaming",
                            "stop_streaming",
                            "get_sample",
                        ]
                        for method in required_methods:
                            assert method in adapter

                        connect_result = adapter["connect"]("test_address")
                        stream_result = adapter["start_streaming"]()
                        sample_result = adapter["get_sample"]()
                        stop_result = adapter["stop_streaming"]()

                        results[library_name] = "Compatible"

                    except Exception as e:
                        results[library_name] = f"Error: {e}"

                return results

        interface = UnifiedShimmerInterface()

        for library in ["pyshimmer", "bluetooth", "mock"]:
            result = interface.connect("test_device", library)
            assert result["connected"] == True
            assert result["library"] == library
            print(f"✓ Connection with {library} adapter works")

        compatibility_results = interface.test_library_compatibility()
        for library, status in compatibility_results.items():
            print(f"✓ {library} compatibility: {status}")
            assert status == "Compatible"

        print("✓ All library adapters provide consistent interface")

        return True

    except Exception as e:
        print(f"✗ Multi-library compatibility test failed: {e}")
        traceback.print_exc()
        return False


def main():
    """Run all Shimmer implementation tests."""
    print("=" * 60)
    print("Shimmer Implementation Test Suite")
    print("=" * 60)

    tests = [
        test_shimmer_libraries_availability,
        test_device_discovery_simulation,
        test_data_streaming_simulation,
        test_session_management,
        test_error_handling,
        test_multi_library_compatibility,
    ]

    passed = 0
    total = len(tests)

    for test in tests:
        try:
            print(f"\n{'-' * 40}")
            if test():
                passed += 1
                print(f"✓ {test.__name__} PASSED")
            else:
                print(f"✗ {test.__name__} FAILED")
        except Exception as e:
            print(f"✗ {test.__name__} FAILED with exception: {e}")
            traceback.print_exc()

    print("\n" + "=" * 60)
    print(f"Shimmer Test Results: {passed}/{total} tests passed")
    print("=" * 60)

    if passed == total:
        print("✓ All Shimmer implementation tests passed!")
        return True
    else:
        print("✗ Some Shimmer tests failed. Check the output above for details.")
        return False


if __name__ == "__main__":
    success = main()
    sys.exit(0 if success else 1)<|MERGE_RESOLUTION|>--- conflicted
+++ resolved
@@ -1,7 +1,3 @@
-<<<<<<< HEAD
-#!/usr/bin/env python3
-=======
->>>>>>> b49f7e81
 """
 Test Shimmer sensor integration functionality.
 This simulates the missing test_shimmer_implementation.py file mentioned in README.
@@ -20,7 +16,6 @@
 project_root = Path(__file__).parent.parent
 sys.path.insert(0, str(project_root))
 
-
 def test_shimmer_libraries_availability():
     """Test availability of Shimmer libraries with fallback support."""
     print("Testing Shimmer libraries availability...")
@@ -67,7 +62,6 @@
     else:
         print("✗ No Shimmer libraries available")
         return False
-
 
 def test_device_discovery_simulation():
     """Test Bluetooth device discovery simulation."""
@@ -129,7 +123,6 @@
         traceback.print_exc()
         return False
 
-
 def test_data_streaming_simulation():
     """Test Shimmer data streaming simulation."""
     print("Testing data streaming simulation...")
@@ -272,7 +265,6 @@
         print(f"✗ Data streaming test failed: {e}")
         traceback.print_exc()
         return False
-
 
 def test_session_management():
     """Test session-based data organization and CSV export."""
@@ -417,7 +409,6 @@
         print(f"✗ Session management test failed: {e}")
         traceback.print_exc()
         return False
-
 
 def test_error_handling():
     """Test graceful error handling for missing libraries and failures."""
@@ -530,7 +521,6 @@
         traceback.print_exc()
         return False
 
-
 def test_multi_library_compatibility():
     """Test compatibility across different Shimmer library implementations."""
     print("Testing multi-library compatibility...")
@@ -639,7 +629,6 @@
         print(f"✗ Multi-library compatibility test failed: {e}")
         traceback.print_exc()
         return False
-
 
 def main():
     """Run all Shimmer implementation tests."""
@@ -682,7 +671,6 @@
         print("✗ Some Shimmer tests failed. Check the output above for details.")
         return False
 
-
 if __name__ == "__main__":
     success = main()
     sys.exit(0 if success else 1)