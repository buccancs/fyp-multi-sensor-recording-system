--- conflicted
+++ resolved
@@ -75,11 +75,6 @@
         if session_name is None:
             session_id = timestamp.strftime("session_%Y%m%d_%H%M%S")
         else:
-<<<<<<< HEAD
-            # Sanitize custom name for filesystem compatibility
-            # Replace spaces with underscores and remove invalid characters
-=======
->>>>>>> 1f86c20f
             safe_name = "".join(
                 c if c.isalnum() or c in ("-", "_") else "_" 
                 for c in session_name.replace(" ", "_")
