"""
Virtual Test Environment Runner

This module provides the main test orchestration functionality for the virtual
test environment. It coordinates multiple virtual devices, manages the PC server,
collects metrics, and validates test outcomes.

Key responsibilities:
- Start/stop PC server in headless test mode
- Spawn and coordinate multiple virtual device clients
- Monitor system performance and collect metrics
- Validate data integrity and synchronisation
- Generate comprehensive test reports
"""
import asyncio
import json
import logging
import signal
import threading
import time
from concurrent.futures import ThreadPoolExecutor, as_completed
from dataclasses import dataclass, field
from datetime import datetime, timedelta
from pathlib import Path
from typing import Any, Dict, List, Optional, Callable, Tuple
import traceback
import sys
project_root = Path(__file__).parent.parent.parent.parent
sys.path.insert(0, str(project_root))

# Add the virtual_environment directory to the path for direct imports
virtual_env_path = Path(__file__).parent
sys.path.insert(0, str(virtual_env_path))

from PythonApp.network.android_device_manager import AndroidDeviceManager, ShimmerDataSample, SessionInfo
from PythonApp.network.pc_server import PCServer
<<<<<<< HEAD
from virtual_device_client import VirtualDeviceClient, VirtualDeviceConfig
from synthetic_data_generator import SyntheticDataGenerator, estimate_data_volume
from test_config import VirtualTestConfig, VirtualTestScenario
=======
# Handle both relative and absolute imports for flexibility
try:
    from .virtual_device_client import VirtualDeviceClient, VirtualDeviceConfig
    from .synthetic_data_generator import SyntheticDataGenerator, estimate_data_volume
    from .test_config import VirtualTestConfig, VirtualTestScenario
except ImportError:
    # Fallback to absolute imports when run directly
    from virtual_device_client import VirtualDeviceClient, VirtualDeviceConfig
    from synthetic_data_generator import SyntheticDataGenerator, estimate_data_volume
    from test_config import VirtualTestConfig, VirtualTestScenario
>>>>>>> c55574e1
@dataclass
class VirtualTestMetrics:
    """Metrics collected during test execution"""
    start_time: datetime
    end_time: Optional[datetime] = None
    duration_seconds: float = 0.0
    devices_spawned: int = 0
    devices_connected: int = 0
    devices_completed: int = 0
    device_connection_times: List[float] = field(default_factory=list)
    total_messages_sent: int = 0
    total_messages_received: int = 0
    total_data_samples: int = 0
    total_files_transferred: int = 0
    data_throughput_mbps: float = 0.0
    sessions_started: int = 0
    sessions_completed: int = 0
    session_durations: List[float] = field(default_factory=list)
    peak_memory_mb: float = 0.0
    avg_cpu_percent: float = 0.0
    peak_cpu_percent: float = 0.0
    data_integrity_passed: bool = False
    synchronization_passed: bool = False
    performance_passed: bool = False
    overall_passed: bool = False
    error_count: int = 0
    warning_count: int = 0
    errors: List[str] = field(default_factory=list)
    warnings: List[str] = field(default_factory=list)
@dataclass
class DeviceTestResult:
    """Results for a single virtual device"""
    device_id: str
    success: bool
    connection_time: float
    messages_sent: int = 0
    messages_received: int = 0
    data_samples_sent: int = 0
    files_transferred: int = 0
    uptime_seconds: float = 0.0
    error_message: Optional[str] = None
    final_statistics: Optional[Dict[str, Any]] = None
class VirtualTestRunner:
    """
    Main orchestrator for virtual test environment.
    
    This class manages the complete test lifecycle:
    1. Initialize PC server in headless mode
    2. Spawn virtual device clients
    3. Execute test scenarios (recording sessions)
    4. Monitor performance and collect metrics
    5. Validate results and generate reports
    """
    def __init__(self, config: VirtualTestConfig, logger: Optional[logging.Logger] = None):
        self.config = config
        self.logger = logger or self._setup_logger()
        self.device_manager: Optional[AndroidDeviceManager] = None
        self.virtual_devices: List[VirtualDeviceClient] = []
        self.device_configs: List[VirtualDeviceConfig] = []
        self.is_running = False
        self.start_time: Optional[datetime] = None
        self._start_time = datetime.now()
        self.device_results: List[DeviceTestResult] = []
        self.performance_monitoring_enabled = True
        self.performance_data: List[Dict[str, Any]] = []
        self.performance_monitor: Optional[threading.Thread] = None
        self.stop_event = threading.Event()
        self.thread_pool = ThreadPoolExecutor(max_workers=config.device_count + 5)
        self.progress_callbacks: List[Callable] = []
        self.metric_callbacks: List[Callable] = []
        self.collected_data_samples: List[ShimmerDataSample] = []
        self.session_events: List[Tuple[str, float, Dict[str, Any]]] = []
        self.logger.info(f"VirtualTestRunner initialized for {config.device_count} devices")
<<<<<<< HEAD
        
=======

>>>>>>> c55574e1
    @property
    def metrics(self) -> "VirtualTestMetrics":
        """Get or create test metrics"""
        if not hasattr(self, '_metrics'):
            self._metrics = VirtualTestMetrics(start_time=self._start_time)
        return self._metrics
    def _setup_logger(self) -> logging.Logger:
        """Setup logging for the test runner"""
        logger = logging.getLogger(f"VirtualTestRunner-{self.config.test_name}")
        level_map = {
            "DEBUG": logging.DEBUG,
            "INFO": logging.INFO,
            "WARNING": logging.WARNING,
            "ERROR": logging.ERROR,
        }
        logger.setLevel(level_map.get(self.config.log_level, logging.INFO))
        formatter = logging.Formatter(
            '%(asctime)s - %(name)s - %(levelname)s - %(message)s'
        )
        if not logger.handlers:
            console_handler = logging.StreamHandler()
            console_handler.setFormatter(formatter)
            logger.addHandler(console_handler)
            if self.config.save_detailed_logs:
                log_file = Path(self.config.output_directory) / f"{self.config.test_name}.log"
                file_handler = logging.FileHandler(log_file)
                file_handler.setFormatter(formatter)
                logger.addHandler(file_handler)
        return logger
    async def run_test(self) -> "VirtualTestMetrics":
        """
        Execute the complete virtual test.
        
        Returns:
            VirtualTestMetrics with complete test results
        """
        try:
            self.logger.info(f"Starting virtual test: {self.config.test_name}")
            self.logger.info(f"Configuration: {self.config.device_count} devices, {self.config.test_duration_minutes} minutes")
            self.start_time = datetime.now()
            self.metrics.start_time = self.start_time
            self.is_running = True
            self._setup_signal_handlers()
            validation_issues = self.config.validate()
            if validation_issues:
                self.logger.warning(f"Configuration issues: {validation_issues}")
                self.metrics.warnings.extend(validation_issues)
                self.metrics.warning_count += len(validation_issues)
            self.logger.info("Phase 1: Initializing PC server")
            await self._initialize_pc_server()
            self.logger.info("Phase 2: Starting performance monitoring")
            self._start_performance_monitoring()
            self.logger.info("Phase 3: Spawning virtual devices")
            await self._spawn_virtual_devices()
            self.logger.info("Phase 4: Executing test scenarios")
            await self._execute_test_scenarios()
            self.logger.info("Phase 5: Finalizing test")
            await self._finalize_test()
            self._validate_results()
            await self._generate_report()
            self.logger.info(f"Test completed successfully in {self.metrics.duration_seconds:.1f}s")
        except Exception as e:
            self.logger.error(f"Test failed with error: {e}")
            self.logger.debug(traceback.format_exc())
            self.metrics.errors.append(str(e))
            self.metrics.error_count += 1
            self.metrics.overall_passed = False
        finally:
            self.is_running = False
            self.stop_event.set()
            await self._cleanup()
        return self.metrics
    async def _initialize_pc_server(self) -> None:
        """Initialize the PC server in headless test mode"""
        try:
            self.device_manager = AndroidDeviceManager(
                server_port=self.config.server_port,
                logger=self.logger.getChild("DeviceManager")
            )
            self.device_manager.add_data_callback(self._on_data_received)
            self.device_manager.add_status_callback(self._on_device_status)
            self.device_manager.add_session_callback(self._on_session_event)
            if not self.device_manager.initialize():
                raise RuntimeError("Failed to initialize PC server")
            self.logger.info(f"PC server started on port {self.config.server_port}")
            await asyncio.sleep(0.5)
        except Exception as e:
            self.logger.error(f"Failed to initialize PC server: {e}")
            raise
    async def _spawn_virtual_devices(self) -> None:
        """Spawn and connect virtual device clients"""
        try:
            for i in range(self.config.device_count):
                device_config = VirtualDeviceConfig(
                    device_id=f"virtual_device_{i+1:03d}",
                    capabilities=self.config.device_capabilities.copy(),
                    server_host=self.config.server_host,
                    server_port=self.config.server_port,
                    gsr_sampling_rate_hz=self.config.gsr_sampling_rate_hz,
                    rgb_fps=self.config.rgb_fps,
                    thermal_fps=self.config.thermal_fps,
                    response_delay_ms=self.config.device_response_delay_ms,
                )
                self.device_configs.append(device_config)
            self.metrics.devices_spawned = len(self.device_configs)
            connection_tasks = []
            for i, config in enumerate(self.device_configs):
                delay = i * self.config.device_connection_delay_seconds
                task = asyncio.create_task(
                    self._connect_device_with_delay(config, delay)
                )
                connection_tasks.append(task)
            connection_results = await asyncio.gather(*connection_tasks, return_exceptions=True)
            for i, result in enumerate(connection_results):
                if isinstance(result, Exception):
                    self.logger.error(f"Device {i+1} connection failed: {result}")
                    self.metrics.errors.append(f"Device {i+1} connection failed: {result}")
                    self.metrics.error_count += 1
                elif result:
                    self.virtual_devices.append(result)
                    self.metrics.devices_connected += 1
            self.logger.info(f"Connected {self.metrics.devices_connected}/{self.metrics.devices_spawned} devices")
            await asyncio.sleep(2.0)
            connected_devices = self.device_manager.get_connected_devices()
            if len(connected_devices) != self.metrics.devices_connected:
                self.logger.warning(
                    f"Device count mismatch: {len(connected_devices)} registered, "
                    f"{self.metrics.devices_connected} connected"
                )
        except Exception as e:
            self.logger.error(f"Failed to spawn virtual devices: {e}")
            raise
    async def _connect_device_with_delay(self, config: VirtualDeviceConfig, delay: float) -> Optional[VirtualDeviceClient]:
        """Connect a single device with optional delay"""
        try:
            if delay > 0:
                await asyncio.sleep(delay)
            device = VirtualDeviceClient(config, self.logger.getChild(config.device_id))
            connection_start = time.time()
            if await device.connect():
                connection_time = time.time() - connection_start
                self.metrics.device_connection_times.append(connection_time)
                self.logger.info(f"Device {config.device_id} connected in {connection_time:.2f}s")
                return device
            else:
                self.logger.error(f"Device {config.device_id} failed to connect")
                return None
        except Exception as e:
            self.logger.error(f"Error connecting device {config.device_id}: {e}")
            return None
    async def _execute_test_scenarios(self) -> None:
        """Execute the main test scenarios"""
        try:
            test_end_time = self.start_time + timedelta(minutes=self.config.test_duration_minutes)
            for session_num in range(self.config.session_count):
                if datetime.now() >= test_end_time or self.stop_event.is_set():
                    break
                session_id = f"{self.config.test_name}_session_{session_num + 1}"
                self.logger.info(f"Starting session {session_num + 1}/{self.config.session_count}: {session_id}")
                await self._execute_recording_session(session_id)
                if session_num < self.config.session_count - 1:
                    pause_time = self.config.pause_between_sessions_seconds
                    self.logger.info(f"Pausing {pause_time}s between sessions")
                    await asyncio.sleep(pause_time)
            remaining_time = (test_end_time - datetime.now()).total_seconds()
            if remaining_time > 0:
                self.logger.info(f"Waiting {remaining_time:.1f}s for test duration to complete")
                await asyncio.sleep(min(remaining_time, 30))
        except Exception as e:
            self.logger.error(f"Error in test scenario execution: {e}")
            raise
    async def _execute_recording_session(self, session_id: str) -> None:
        """Execute a single recording session"""
        try:
            session_start_time = time.time()
            if self.config.auto_start_recording:
                success = self.device_manager.start_session(
                    session_id=session_id,
                    record_shimmer=True,
                    record_video="rgb_video" in self.config.device_capabilities,
                    record_thermal="thermal" in self.config.device_capabilities,
                )
                if success:
                    self.metrics.sessions_started += 1
                    self.logger.info(f"Recording session started: {session_id}")
                    recording_duration = self.config.recording_duration_minutes * 60
                    await asyncio.sleep(recording_duration)
                    if self.device_manager.stop_session():
                        session_duration = time.time() - session_start_time
                        self.metrics.sessions_completed += 1
                        self.metrics.session_durations.append(session_duration)
                        self.logger.info(f"Recording session completed in {session_duration:.1f}s")
                    else:
                        self.logger.error(f"Failed to stop recording session: {session_id}")
                        self.metrics.errors.append(f"Failed to stop session {session_id}")
                        self.metrics.error_count += 1
                else:
                    self.logger.error(f"Failed to start recording session: {session_id}")
                    self.metrics.errors.append(f"Failed to start session {session_id}")
                    self.metrics.error_count += 1
        except Exception as e:
            self.logger.error(f"Error in recording session {session_id}: {e}")
            self.metrics.errors.append(f"Session {session_id} error: {e}")
            self.metrics.error_count += 1
    def _start_performance_monitoring(self) -> None:
        """Start background performance monitoring"""
        if not self.config.enable_performance_monitoring:
            return
        def monitor_performance():
            import psutil
            process = psutil.Process()
            while self.is_running and not self.stop_event.is_set():
                try:
                    memory_info = process.memory_info()
                    memory_mb = memory_info.rss / (1024 * 1024)
                    cpu_percent = process.cpu_percent()
                    self.metrics.peak_memory_mb = max(self.metrics.peak_memory_mb, memory_mb)
                    self.metrics.peak_cpu_percent = max(self.metrics.peak_cpu_percent, cpu_percent)
                    if memory_mb > self.config.memory_leak_threshold_mb:
                        self.logger.warning(f"High memory usage: {memory_mb:.1f}MB")
                    if cpu_percent > self.config.cpu_usage_threshold_percent:
                        self.logger.warning(f"High CPU usage: {cpu_percent:.1f}%")
                    for callback in self.metric_callbacks:
                        try:
                            callback({
                                "timestamp": time.time(),
                                "memory_mb": memory_mb,
                                "cpu_percent": cpu_percent,
                            })
                        except Exception as e:
                            self.logger.debug(f"Metric callback error: {e}")
                    self.stop_event.wait(self.config.monitoring_interval_seconds)
                except Exception as e:
                    self.logger.error(f"Performance monitoring error: {e}")
                    time.sleep(5.0)
        self.performance_monitor = threading.Thread(
            target=monitor_performance,
            name="PerformanceMonitor",
            daemon=True
        )
        self.performance_monitor.start()
        self.logger.info("Performance monitoring started")
    def _on_data_received(self, sample: ShimmerDataSample) -> None:
        """Callback for received data samples"""
        self.collected_data_samples.append(sample)
        self.metrics.total_data_samples += 1
        if self.metrics.total_data_samples % 1000 == 0:
            elapsed = (datetime.now() - self.start_time).total_seconds()
            data_rate = self.metrics.total_data_samples / elapsed if elapsed > 0 else 0
            self.logger.debug(f"Data samples: {self.metrics.total_data_samples}, rate: {data_rate:.1f} samples/s")
    def _on_device_status(self, device_id: str, device) -> None:
        """Callback for device status updates"""
        self.logger.debug(f"Status update from {device_id}: recording={device.is_recording}")
    def _on_session_event(self, session: SessionInfo) -> None:
        """Callback for session events"""
        event_type = "session_started" if session.end_time is None else "session_completed"
        self.session_events.append((event_type, time.time(), {
            "session_id": session.session_id,
            "device_count": len(session.participating_devices),
            "data_samples": session.data_samples,
        }))
        if session.end_time:
            duration = session.end_time - session.start_time
            self.logger.info(f"Session completed: {session.session_id}, {duration:.1f}s, {session.data_samples} samples")
    async def _finalize_test(self) -> None:
        """Finalize test and collect final metrics"""
        try:
            self.metrics.end_time = datetime.now()
            self.metrics.duration_seconds = (self.metrics.end_time - self.start_time).total_seconds()
            for device in self.virtual_devices:
                try:
                    stats = device.get_statistics()
                    result = DeviceTestResult(
                        device_id=stats["device_id"],
                        success=stats["is_connected"],
                        connection_time=stats.get("uptime_seconds", 0),
                        messages_sent=stats["messages_sent"],
                        messages_received=stats["messages_received"],
                        data_samples_sent=stats["data_samples_sent"],
                        files_transferred=stats["files_transferred"],
                        uptime_seconds=stats.get("uptime_seconds", 0),
                        final_statistics=stats,
                    )
                    self.device_results.append(result)
                    self.metrics.devices_completed += 1
                except Exception as e:
                    self.logger.error(f"Error collecting device statistics: {e}")
            self.metrics.total_messages_sent = sum(r.messages_sent for r in self.device_results)
            self.metrics.total_messages_received = sum(r.messages_received for r in self.device_results)
            self.metrics.total_files_transferred = sum(r.files_transferred for r in self.device_results)
            if self.metrics.duration_seconds > 0:
                data_volume = self.config.estimate_data_volume()
                self.metrics.data_throughput_mbps = data_volume["total_mb"] / (self.metrics.duration_seconds / 60) / 8
            self.logger.info(f"Final metrics: {self.metrics.total_data_samples} samples, {self.metrics.total_messages_sent} messages sent")
        except Exception as e:
            self.logger.error(f"Error finalizing test: {e}")
    def _validate_results(self) -> None:
        """Validate test results against expected outcomes"""
        try:
            if self.config.validate_data_integrity:
                expected_samples = self._calculate_expected_samples()
                sample_ratio = self.metrics.total_data_samples / expected_samples if expected_samples > 0 else 0
                if sample_ratio >= 0.95:
                    self.metrics.data_integrity_passed = True
                    self.logger.info(f"Data integrity PASSED: {sample_ratio:.1%} of expected samples received")
                else:
                    self.logger.warning(f"Data integrity FAILED: {sample_ratio:.1%} of expected samples received")
                    self.metrics.warnings.append(f"Low data integrity: {sample_ratio:.1%}")
                    self.metrics.warning_count += 1
            else:
                self.metrics.data_integrity_passed = True
            memory_ok = self.metrics.peak_memory_mb <= self.config.memory_leak_threshold_mb
            cpu_ok = self.metrics.peak_cpu_percent <= self.config.cpu_usage_threshold_percent
            self.metrics.performance_passed = memory_ok and cpu_ok
            if not memory_ok:
                self.logger.warning(f"Memory usage exceeded threshold: {self.metrics.peak_memory_mb:.1f}MB")
            if not cpu_ok:
                self.logger.warning(f"CPU usage exceeded threshold: {self.metrics.peak_cpu_percent:.1f}%")
            if self.config.validate_synchronization:
                self.metrics.synchronization_passed = len(self.session_events) > 0
            else:
                self.metrics.synchronization_passed = True
            self.metrics.overall_passed = (
                self.metrics.data_integrity_passed and
                self.metrics.performance_passed and
                self.metrics.synchronization_passed and
                self.metrics.error_count == 0 and
                self.metrics.devices_connected >= self.config.device_count * 0.8
            )
            self.logger.info(f"Validation results: Overall={'PASS' if self.metrics.overall_passed else 'FAIL'}")
        except Exception as e:
            self.logger.error(f"Error validating results: {e}")
            self.metrics.overall_passed = False
    def _calculate_expected_samples(self) -> int:
        """Calculate expected number of data samples"""
        recording_duration_total = sum(self.metrics.session_durations)
        if recording_duration_total == 0:
            recording_duration_total = self.config.recording_duration_minutes * 60 * self.config.session_count
        expected_samples = int(
            recording_duration_total *
            self.config.gsr_sampling_rate_hz *
            self.metrics.devices_connected
        )
        return expected_samples
    async def _generate_report(self) -> None:
        """Generate comprehensive test report"""
        try:
            if not self.config.generate_summary_report:
                return
            report = {
                "test_info": {
                    "name": self.config.test_name,
                    "description": self.config.test_description,
                    "start_time": self.start_time.isoformat(),
                    "end_time": self.metrics.end_time.isoformat() if self.metrics.end_time else None,
                    "duration_seconds": self.metrics.duration_seconds,
                    "configuration": self.config.to_dict(),
                },
                "summary": {
                    "overall_passed": self.metrics.overall_passed,
                    "devices_connected": f"{self.metrics.devices_connected}/{self.metrics.devices_spawned}",
                    "sessions_completed": f"{self.metrics.sessions_completed}/{self.metrics.sessions_started}",
                    "data_samples_collected": self.metrics.total_data_samples,
                    "error_count": self.metrics.error_count,
                    "warning_count": self.metrics.warning_count,
                },
                "performance": {
                    "peak_memory_mb": round(self.metrics.peak_memory_mb, 2),
                    "peak_cpu_percent": round(self.metrics.peak_cpu_percent, 2),
                    "data_throughput_mbps": round(self.metrics.data_throughput_mbps, 2),
                },
                "validation": {
                    "data_integrity_passed": self.metrics.data_integrity_passed,
                    "synchronization_passed": self.metrics.synchronization_passed,
                    "performance_passed": self.metrics.performance_passed,
                },
                "device_results": [
                    {
                        "device_id": r.device_id,
                        "success": r.success,
                        "messages_sent": r.messages_sent,
                        "data_samples_sent": r.data_samples_sent,
                        "files_transferred": r.files_transferred,
                        "uptime_seconds": round(r.uptime_seconds, 2),
                    }
                    for r in self.device_results
                ],
                "errors": self.metrics.errors,
                "warnings": self.metrics.warnings,
            }
            report_file = Path(self.config.output_directory) / f"{self.config.test_name}_report.json"
            with open(report_file, 'w') as f:
                json.dump(report, f, indent=2)
            self.logger.info(f"Test report saved: {report_file}")
            if self.config.save_performance_metrics:
                metrics_file = Path(self.config.output_directory) / f"{self.config.test_name}_metrics.json"
                with open(metrics_file, 'w') as f:
                    json.dump({
                        "collected_data_samples": len(self.collected_data_samples),
                        "session_events": self.session_events,
                        "device_connection_times": self.metrics.device_connection_times,
                        "session_durations": self.metrics.session_durations,
                    }, f, indent=2)
        except Exception as e:
            self.logger.error(f"Error generating report: {e}")
    async def _cleanup(self) -> None:
        """Cleanup resources"""
        try:
            self.logger.info("Cleaning up test resources...")
            for device in self.virtual_devices:
                try:
                    await device.disconnect()
                except Exception as e:
                    self.logger.debug(f"Error disconnecting device: {e}")
            if self.device_manager:
                self.device_manager.shutdown()
            if self.performance_monitor and self.performance_monitor.is_alive():
                self.stop_event.set()
                self.performance_monitor.join(timeout=5.0)
            try:
                self.thread_pool.shutdown(wait=True)
            except Exception as e:
                self.logger.debug(f"ThreadPoolExecutor already shut down: {e}")
            self.logger.info("Cleanup completed")
        except Exception as e:
            self.logger.error(f"Error during cleanup: {e}")
    def _setup_signal_handlers(self) -> None:
        """Setup signal handlers for graceful shutdown"""
        def signal_handler(signum, frame):
            self.logger.info(f"Received signal {signum}, initiating graceful shutdown...")
            self.stop_event.set()
            self.is_running = False
        signal.signal(signal.SIGINT, signal_handler)
        signal.signal(signal.SIGTERM, signal_handler)
    def add_progress_callback(self, callback: Callable) -> None:
        """Add callback for progress updates"""
        self.progress_callbacks.append(callback)
    def add_metric_callback(self, callback: Callable) -> None:
        """Add callback for metric updates"""
        self.metric_callbacks.append(callback)
async def run_test_scenario(scenario: VirtualTestScenario, logger: Optional[logging.Logger] = None) -> "VirtualTestMetrics":
    """
    Run a specific test scenario.
    
    Args:
        scenario: The test scenario to run
        logger: Optional logger instance
        
    Returns:
        VirtualTestMetrics with results
    """
    runner = VirtualTestRunner(scenario.config, logger)
    return await runner.run_test()
async def run_test_matrix(scenarios: List[VirtualTestScenario], logger: Optional[logging.Logger] = None) -> List["VirtualTestMetrics"]:
    """
    Run multiple test scenarios sequentially.
    
    Args:
        scenarios: List of test scenarios to run
        logger: Optional logger instance
        
    Returns:
        List of VirtualTestMetrics, one per scenario
    """
    results = []
    for i, scenario in enumerate(scenarios):
        if logger:
            logger.info(f"Running scenario {i+1}/{len(scenarios)}: {scenario.name}")
        try:
            metrics = await run_test_scenario(scenario, logger)
            results.append(metrics)
            if logger:
                status = "PASSED" if metrics.overall_passed else "FAILED"
                logger.info(f"Scenario {scenario.name} {status} in {metrics.duration_seconds:.1f}s")
        except Exception as e:
            if logger:
                logger.error(f"Scenario {scenario.name} failed with exception: {e}")
            failed_metrics = VirtualTestMetrics(
                start_time=datetime.now(),
                end_time=datetime.now(),
                overall_passed=False,
                error_count=1,
                errors=[str(e)]
            )
            results.append(failed_metrics)
    return results
if __name__ == "__main__":
    import argparse
    def main():
        parser = argparse.ArgumentParser(description="Virtual Test Environment Runner")
        parser.add_argument("--config", type=str, help="Configuration file path")
        parser.add_argument("--scenario", type=str, choices=["quick", "stress", "sync", "ci"],
                          default="quick", help="Predefined test scenario")
        parser.add_argument("--devices", type=int, default=3, help="Number of virtual devices")
        parser.add_argument("--duration", type=float, default=2.0, help="Test duration in minutes")
        parser.add_argument("--output", type=str, help="Output directory")
        parser.add_argument("--verbose", action="store_true", help="Enable verbose logging")
        args = parser.parse_args()
        log_level = logging.DEBUG if args.verbose else logging.INFO
        logging.basicConfig(
            level=log_level,
            format='%(asctime)s - %(name)s - %(levelname)s - %(message)s'
        )
        logger = logging.getLogger("VirtualTestRunner")
        if args.config:
            config = VirtualTestConfig.from_json_file(args.config)
        else:
            scenario_map = {
                "quick": VirtualTestScenario.create_quick_test(),
                "stress": VirtualTestScenario.create_stress_test(),
                "sync": VirtualTestScenario.create_synchronization_test(),
                "ci": VirtualTestScenario.create_ci_test(),
            }
            scenario = scenario_map[args.scenario]
            config = scenario.config
            config.device_count = args.devices
            config.test_duration_minutes = args.duration
            if args.output:
                config.output_directory = args.output
        async def run():
            runner = VirtualTestRunner(config, logger)
            metrics = await runner.run_test()
            status = "PASSED" if metrics.overall_passed else "FAILED"
            print(f"\nTest {status}")
            print(f"Duration: {metrics.duration_seconds:.1f}s")
            print(f"Devices: {metrics.devices_connected}/{metrics.devices_spawned}")
            print(f"Data samples: {metrics.total_data_samples}")
            print(f"Errors: {metrics.error_count}")
            if not metrics.overall_passed:
                sys.exit(1)
        asyncio.run(run())
    main()<|MERGE_RESOLUTION|>--- conflicted
+++ resolved
@@ -34,11 +34,7 @@
 
 from PythonApp.network.android_device_manager import AndroidDeviceManager, ShimmerDataSample, SessionInfo
 from PythonApp.network.pc_server import PCServer
-<<<<<<< HEAD
-from virtual_device_client import VirtualDeviceClient, VirtualDeviceConfig
-from synthetic_data_generator import SyntheticDataGenerator, estimate_data_volume
-from test_config import VirtualTestConfig, VirtualTestScenario
-=======
+
 # Handle both relative and absolute imports for flexibility
 try:
     from .virtual_device_client import VirtualDeviceClient, VirtualDeviceConfig
@@ -49,7 +45,7 @@
     from virtual_device_client import VirtualDeviceClient, VirtualDeviceConfig
     from synthetic_data_generator import SyntheticDataGenerator, estimate_data_volume
     from test_config import VirtualTestConfig, VirtualTestScenario
->>>>>>> c55574e1
+
 @dataclass
 class VirtualTestMetrics:
     """Metrics collected during test execution"""
@@ -123,11 +119,7 @@
         self.collected_data_samples: List[ShimmerDataSample] = []
         self.session_events: List[Tuple[str, float, Dict[str, Any]]] = []
         self.logger.info(f"VirtualTestRunner initialized for {config.device_count} devices")
-<<<<<<< HEAD
-        
-=======
 
->>>>>>> c55574e1
     @property
     def metrics(self) -> "VirtualTestMetrics":
         """Get or create test metrics"""
