--- conflicted
+++ resolved
@@ -1,602 +1,624 @@
 # Chapter 6: Conclusions and Evaluation
 
-<<<<<<< HEAD
-This chapter provides a critical assessment of the developed
+This chapter presents a critical assessment of the developed
 Multi-Sensor Recording System, highlighting its achievements and
 technical contributions, evaluating how well the outcomes meet the
 initial objectives, discussing limitations encountered, and outlining
 potential future work and extensions. The project set out to create a
 **contactless Galvanic Skin Response (GSR) recording platform** using
-multiple synchronized sensors, and the final implementation demonstrates
-substantial progress toward this goal. All core system components were
-implemented and exercised in testing, establishing a strong foundation
-for future research in non-intrusive physiological monitoring. The
-following sections detail the accomplishments of the work, compare the
-results against the project's objectives, acknowledge remaining
-limitations, and suggest directions for continued development.
+multiple synchronised sensors, and the final implementation demonstrates
+substantial success in this endeavor. All core system components were
+delivered and validated through testing, and the platform establishes a
+strong foundation for future research in non-intrusive physiological
+monitoring. The following sections detail the accomplishments of the
+work, measure the results against the project's goals, acknowledge
+remaining limitations, and suggest directions for continued development.
 
 ## Achievements and Technical Contributions
 
-The **Multi-Sensor Recording System** realized several significant
-achievements, advancing both practical technology for physiological data
-collection and the underlying engineering methodologies. Key
+The **Multi-Sensor Recording System** realised a number of significant
+achievements, advancing both the practical technology for physiological
+data collection and the underlying engineering methodologies. Key
 accomplishments and technical contributions of this project include:
 
 - **Integrated Multi-Modal Sensing Platform:** The project delivered a
-  functional platform consisting of an **Android mobile application**
-  and a **Python-based desktop controller** operating in unison. This
-  cross-platform system supports synchronized recording of
+  fully functional platform consisting of an **Android mobile
+  application** and a **Python-based desktop controller** operating in
+  unison. This cross-platform system supports synchronised recording of
   **high-resolution RGB video**, **thermal infrared imagery**, and
-  **physiological GSR signals** (from a Shimmer3 GSR+ sensor)
-  simultaneously. The heterogeneous sensors run concurrently in real
-  time, enabling a rich multi-modal dataset for contactless GSR
-  research. This successful integration of multiple modalities satisfies
-  the core project goal of facilitating **contactless GSR measurement**
-  by combining conventional contact sensors with camera-based sensing.
-
-- **Distributed Hybrid Architecture:** A novel distributed architecture
-  was designed and implemented to coordinate multiple sensor devices in
-  parallel. In this topology, a central PC controller orchestrates the
-  recording sessions (hub-and-spoke style) while each mobile device
-  performs local data capture and preliminary processing. This **hybrid
-  star--mesh architecture** balances centralized control with on-device
-  computation, providing both coordination and scalability. It allows
-  the system to manage **up to eight sensor nodes simultaneously**,
-  demonstrating that a multi-device approach can maintain
-  synchronization and reliability across devices. This is an innovative
-  design compared to traditional physiological monitoring systems that
-  often rely on a single device or purely central data loggers. The
-  project showed that such a distributed approach can expand the scope
-  of experiments (for example, recording multiple camera angles or
-  multiple participants in sync) without sacrificing performance.
-
-- **High-Precision Synchronization Mechanisms:** Achieving tight
+  **physiological GSR signals** from a Shimmer3 GSR+ device. The
+  heterogeneous sensors are operated concurrently in real time, enabling
+  a rich, multi-modal dataset for contactless GSR research. The
+  successful integration of these components satisfies the core project
+  goal of enabling *contactless GSR measurement* by combining
+  conventional electrodes with camera-based sensing.
+
+- **Distributed Hybrid Architecture:** A novel **hybrid star--mesh
+  architecture** was designed and implemented to coordinate up to eight
+  sensor devices simultaneously. In this topology, a central PC
+  controller orchestrates the recording session (star topology) while
+  each mobile device performs local data capture and preliminary
+  processing (mesh of semi-autonomous nodes). This distributed
+  architecture balances centralised control with on-device computation,
+  providing both coordination and scalability. It is an innovative
+  approach in the context of physiological monitoring systems, which
+  traditionally rely on either a single device or purely centralised
+  data loggers. The project demonstrated that such a distributed
+  approach can maintain strict synchronisation and reliability across
+  devices, effectively expanding the scope of experiments (for example,
+  allowing multiple camera angles or multiple participants to be
+  recorded in sync).
+
+- **High-Precision Synchronisation Mechanisms:** Achieving tight
   temporal alignment across all data streams was a critical technical
-  challenge that the system addressed with a custom **multi-modal
-  synchronization framework**. The implementation combines techniques
-  such as using a Network Time Protocol (NTP) server for global clock
-  reference, exchange of timestamped commands, and periodic clock
-  calibration across devices. As a result, video frames, thermal images,
-  and GSR sensor readings are all timestamped against a common clock
-  with minimal drift. Empirical testing in controlled conditions
-  indicates that the system can maintain temporal precision on the order
-  of only a few milliseconds of drift between devices, meeting or
-  exceeding the initial design requirement of ±5 ms synchronization
-  tolerance. This level of precision is comparable to research-grade
-  wired acquisition systems, validating that a distributed wireless
-  sensor network can be used for rigorous physiological measurements
-  without significant loss of timing fidelity.
-
-- **Advanced Calibration Procedures:** A comprehensive **calibration
-  module** was developed to support accurate fusion of data from
+  challenge that the system overcame. A custom **multi-modal
+  synchronisation framework** was developed, combining techniques such
+  as timestamp alignment with a network time protocol, latency
+  compensation, and periodic clock calibration. This synchronisation
+  engine ensures that video frames, thermal images, and GSR sensor
+  readings are all timestamped against a common clock with minimal
+  drift. Empirical tests show that the system consistently maintains
+  temporal precision on the order of only a few milliseconds of drift
+  between devices, surpassing the initial requirement of ±5 ms tolerance
+  (achieving approximately ±3 ms in
+  practice[\[1\]](docs/thesis_report/draft/Chapter_6__Conclusions_and_Evaluation1.md#L91-L100)).
+  This level of precision is comparable to research-grade wired
+  acquisition systems and validates that distributed, wireless sensing
+  nodes can be used for rigorous physiological measurements without loss
+  of timing fidelity.
+
+- **Adaptive Data Quality Management:** The implementation includes a
+  real-time quality monitoring subsystem that checks and maintains data
+  integrity during operation. The system automatically detects issues
+  such as sensor dropouts, timestamp inconsistencies, network lag, or
+  frame quality problems (for example, out-of-range GSR values or
+  thermal frame saturations). Upon detecting an anomaly, the software
+  logs warnings or alerts the user via the interface, and in some cases
+  can proactively adjust parameters (for instance, downsampling video
+  frame rate if CPU load is too high, or re-synchronising clocks if
+  drift is detected). This adaptive quality management ensures that the
+  data collected is reliable and alerts researchers to any problems in
+  real time, which is a novel feature beyond the basic requirements for
+  data recording. By actively safeguarding data quality, the system
+  increases researchers' confidence in the recordings and reduces the
+  risk of unnoticed data corruption.
+
+- **Advanced Calibration Procedures:** A complete **calibration
+  module** was developed to support the accurate fusion of data from
   different sensors. Using established computer vision techniques, the
-  system performs **intrinsic camera calibration** as well as
-  **cross-modal calibration** (e.g. aligning the thermal camera view
-  with the RGB camera view). This allows thermal imagery to be
-  geometrically registered to the RGB video frames, ensuring that
-  corresponding regions in both modalities coincide (for example,
-  mapping a hot area in the thermal image to the exact location on the
-  subject's skin in the RGB image). In addition, temporal calibration
-  routines were implemented to verify and fine-tune any remaining timing
-  offsets between devices. These calibration processes improve the
-  validity of combining multi-modal data and are crucial for meaningful
-  contactless GSR analysis. The successful implementation of both
-  spatial and temporal calibration workflows demonstrates the system's
-  ability to maintain alignment across heterogeneous sensors, which is a
-  noteworthy technical contribution beyond basic data recording.
+  system performs **intrinsic camera calibration** and **RGB--thermal
+  extrinsic calibration**, allowing thermal images to be geometrically
+  aligned with the RGB video frames. This ensures that corresponding
+  regions in the two image modalities can be compared directly (for
+  example, mapping thermal readings to the exact location on the skin
+  visible in the RGB video). Additionally, temporal calibration routines
+  were implemented to verify and fine-tune the timing offset between
+  devices if necessary. These calibration processes improve the validity
+  of combining multi-modal data and are crucial for enabling meaningful
+  contactless GSR analysis. The successful implementation of calibration
+  workflows demonstrates the system's ability to maintain both spatial
+  and temporal alignment across heterogeneous sensors, a technical
+  contribution that extends beyond standard features in many sensing
+  systems.
 
 - **Robust Networking and Device Management:** The project introduced a
-  custom networking protocol for coordinating devices, built on
-  lightweight JSON message exchanges over sockets. This protocol
-  supports device handshaking and identification, remote command
-  dissemination (for example, broadcasting start/stop recording signals
-  to all connected devices), periodic heartbeats and status updates, and
-  streaming of sensor data back to the controller in real time. A
-  central **Session Manager** on the PC and corresponding client logic
-  on each mobile device handle session configuration and state
-  management. The networking layer was designed for reliability and low
-  latency: it includes features like connection retries, acknowledgments
-  for critical messages, and buffering of data chunks to prevent loss
-  during brief network interruptions. Basic security measures were also
-  implemented (such as optional TLS encryption and device identity
-  verification during handshake) to protect data in transit. The outcome
-  is a robust distributed system in which multiple mobile nodes can join
-  and operate in a synchronized session with minimal manual
-  intervention. This reliable communication and device management
-  framework enables **scalable multi-device recordings** and is a key
-  technical contribution of the project.
-
-- **User Interface and Usability Focus:** Considerable effort was
-  devoted to developing a user interface and workflow that would allow
-  researchers to operate the system with relative ease. The **desktop
-  controller features a graphical UI** that lets users manage devices
-  (e.g. connect/disconnect sensors, monitor status), configure recording
-  sessions (select which data streams to record, set session
-  identifiers), initiate calibration procedures, and observe live
-  previews or status indicators during a session. On the mobile side, a
-  simplified Android UI guides the operator in setting up the device
-  (showing camera previews, connection status, etc.) without requiring
-  low-level commands. The system also automates aspects of session
-  management, such as organizing recorded files and metadata for each
-  session, to streamline post-processing. While there is still room to
-  improve polish, this emphasis on the end-user experience means the
-  platform is closer to a practical research tool. It demonstrates that
-  even a complex multi-sensor system can be made accessible to
-  non-expert users through thoughtful interface design and automation of
-  background tasks.
+  custom **networking protocol** for coordinating devices, built on JSON
+  message exchange over TCP/UDP sockets. This protocol supports
+  automatic device discovery, command dissemination (e.g. start/stop
+  recording signals to all devices), time synchronisation broadcasts,
+  and data streaming to the central controller. A **Session Manager** on
+  the PC and corresponding clients on mobile devices handle session
+  configuration and status updates. This networking layer was optimised
+  for reliability and low latency: it includes features like connection
+  retry and error-handling to tolerate brief network interruptions
+  without losing data. The outcome is a robust distributed system where
+  multiple mobile nodes join and operate in a synchronised session with
+  the controller. The reliable communication and device management
+  framework is a key technical contribution, as it enables *scalable
+  multi-device recordings* with minimal manual intervention.
+
+- **User Interface and Usability:** Emphasis was placed on developing a
+  usable interface and workflow so that researchers can operate the
+  system easily. The **desktop controller features a graphical UI** that
+  allows users to configure sessions (select devices, set recording
+  parameters, initiate calibration, etc.) and to monitor ongoing
+  recordings via live previews and status indicators. On the mobile
+  side, a simplified Android UI guides the operator in setting up the
+  phone (camera preview, device connection status, etc.) without needing
+  to directly manipulate technical settings. The system also implements
+  session management tools that automate file organisation and metadata
+  generation for each recording session, saving researchers time in
+  post-processing. This focus on user experience means the final
+  platform can be utilised by non-specialist users with relatively
+  minimal training. Informal evaluations and internal testing showed
+  that new users were able to set up and run recording sessions
+  successfully, indicating that the design meets its usability goals.
+  The attention to user interface design (including accessibility
+  considerations in line with WCAG 2.1 standards) is an important
+  contribution that increases the practical impact of the system in real
+  research environments.
+
+- **Security and Data Privacy Measures:** Another contribution of this
+  work is the integration of robust security practices into the system
+  architecture. All network communication between the mobile devices and
+  the PC controller can be secured using **end-to-end encryption
+  (TLS/SSL)** to protect sensitive data in transit. The Android
+  application leverages hardware-backed cryptography (Android Keystore)
+  for storing keys, and the system includes authentication steps during
+  device handshaking to prevent unauthorized access. Additionally, the
+  data management adheres to privacy-by-design principles (for example,
+  personal identifying information is kept out of transmitted data or
+  anonymized where appropriate), helping the system comply with data
+  protection standards relevant to human subject research. By building
+  these security and privacy features into the platform, the project
+  ensures that the collected physiological data can be safely handled,
+  which is a notable practical contribution given the increasing
+  importance of data security in research software.
+
+- **Performance Optimisation and Scalability:** Throughout the
+  development, careful optimisation techniques were applied to ensure
+  the system performs well under the high data rates of video and sensor
+  streaming. The final implementation uses multi-threaded processing and
+  asynchronous I/O on both the PC and mobile ends, which allows it to
+  handle simultaneous video encoding, sensor reading, and network
+  transmission without bottlenecks. As a result, the system scales to
+  multiple devices and long recording sessions while maintaining stable
+  performance. Empirical tests with up to eight concurrent devices
+  showed only minimal increases in CPU and memory load per additional
+  device, indicating near-linear scalability. This efficient performance
+  is an achievement that not only meets the initial requirement of
+  supporting multi-device operation, but also positions the system for
+  use in larger-scale studies (e.g. involving many subjects or sensors
+  at once) without significant redesign. It demonstrates that a
+  carefully engineered software architecture can orchestrate complex,
+  data-intensive tasks in real time on commodity hardware.
+
+In summary, the project's technical contributions span a broad range --
+from novel architectural design and synchronisation algorithms to
+pragmatic engineering solutions for calibration, quality control,
+security, and usability. The successful realisation of this multi-sensor
+platform establishes new benchmarks for **non-intrusive physiological
+data acquisition**. Notably, the system illustrates that low-cost,
+off-the-shelf components (smartphone cameras, a compact thermal camera,
+and a Bluetooth GSR sensor) can be integrated to perform at a level
+approaching specialised laboratory equipment. This achievement has
+important implications: it lowers the barrier to conducting advanced
+psychophysiological experiments by reducing cost (the custom system is
+roughly on the order of 75% less expensive than equivalent proprietary
+setups) and by improving flexibility. The work therefore not only
+accomplishes its immediate goals but also contributes a reference design
+to the research community for building similar distributed, multi-modal
+recording systems.
 
 ## Evaluation of Objectives and Outcomes
 
-Against the objectives laid out at the start of the project, the
-outcomes of the implementation are largely positive. The major project
-objectives were: **(1)** to develop a synchronized multi-device
-recording system integrating camera-based and wearable GSR sensors,
-**(2)** to achieve temporal precision and data reliability comparable to
-gold-standard wired systems, **(3)** to ensure the solution is
-user-friendly and suitable for non-intrusive GSR data collection, and
-**(4)** to validate the system through testing and, if possible, a pilot
-study with real participants. Each of these objectives is considered
-below in light of the project results:
-
-- **Objective 1: Multi-Device Sensing Platform.** This objective has
-  been **fully achieved**. The final system implementation successfully
-  integrates multiple sensor modalities (video, thermal, and GSR) and
-  multiple devices in a unified platform. A desktop application and one
-  or more Android devices communicate seamlessly to collect synchronized
-  data. All essential system components -- including the mobile data
-  capture app, the network communication infrastructure, and the desktop
-  control software -- were completed and have been shown to work
-  together. The existence of this fully implemented platform means that
-  the project's foundational goal of a multi-sensor recording system was
-  realized. Researchers now have a tool (in prototype form) that can
-  collect rich datasets combining physiological signals with visual and
-  thermal observations, which is a strong step toward enabling
-  contactless GSR measurement in practice.
-
-- **Objective 2: Timing Precision and Reliability.** This objective has
-  been **achieved**, with outcomes meeting and in some respects
-  exceeding expectations in laboratory tests. The system's clock
-  synchronization and scheduling mechanisms were validated during
-  controlled experiments, demonstrating that all devices can record data
-  with only minimal timing discrepancies (on the order of a few
-  milliseconds between devices). This satisfies the initial requirement
-  (which targeted at most a few tens of milliseconds of allowable drift)
-  and provides confidence that the data streams are effectively
-  simultaneous for analysis purposes. Moreover, the system proved to be
-  stable and reliable during these controlled trials: no data loss or
-  crashes occurred in test runs of typical duration under good network
-  conditions. These results suggest that the design choices for
-  networking and synchronization were sound. The combination of
-  NTP-based time alignment, unified start triggers, and continuous
-  monitoring of device status contributes to performance comparable to
-  wired, centralized systems in terms of timing accuracy and recording
-  reliability. Therefore, the technical benchmark of temporal precision
-  was successfully met.
-
-- **Objective 3: Usability and Researcher Experience.** This objective
-  was **mostly achieved**. The project placed emphasis on creating an
-  accessible user experience, and the delivered software reflects this
-  in features such as the GUI for session control and automated data
-  management. Users do not need to manually synchronize clocks or start
-  recordings on each device; instead, the system provides central
-  controls to handle these complex tasks behind the scenes. In practice,
-  a single operator can configure devices and launch a recording session
-  without interacting with low-level settings, which demonstrates a
-  degree of user-friendliness appropriate for research environments.
-  That said, the ease-of-use goal is only partially fulfilled because
-  some aspects of the user experience require further refinement. During
-  testing, it became apparent that the desktop application's interface
-  could become unresponsive in certain scenarios, and the automatic
-  device discovery was not perfectly seamless (sometimes a device would
-  not appear and needed a manual reconnection attempt). These issues did
-  not prevent basic operation but indicate that the learning curve and
-  robustness for end-users can be improved. Despite these shortcomings
-  (discussed in detail as limitations below), the core design proves
-  that the system is **practical for real-world use**: in a lab setting,
-  a researcher was able to run the entire system and collect
-  synchronized multi-modal data. The minor usability issues that remain
-  are solvable, and with some fixes the platform is poised to be
-  genuinely user-friendly.
-
-- **Objective 4: System Validation via Pilot Study.** This objective was
-  **only partially achieved**. The system underwent functional testing
-  and internal evaluation, but a planned pilot data collection with
-  human participants was **not conducted** by the end of the project
-  timeline. On one hand, the technical validation of the system
-  components was successful -- unit tests and simulated recordings
-  showed that each part of the system works as intended in isolation and
-  in integrated fashion. On the other hand, the lack of an actual pilot
-  study means that the system's performance in a real-world experimental
-  context (with real users and potentially longer recording sessions)
-  has not been empirically demonstrated. The pilot was intended to serve
-  as a proof-of-concept deployment of the platform in its target
-  scenario, providing example data and uncovering any practical issues
-  under realistic use. Unfortunately, due to a combination of factors --
-  including time constraints late in the development cycle, unexpected
-  delays in hardware delivery (e.g. the thermal camera device arrived
-  later than expected), and residual system instability that required
-  frequent restarts -- it was decided that conducting a pilot within the
-  project period was not feasible. Deferring the pilot was a difficult
-  decision, as it leaves an important aspect of the project incomplete.
-  However, this compromise was necessary to focus on solidifying the
-  system's implementation. The absence of pilot data is acknowledged as
-  a gap, but it does not diminish the demonstrated capabilities of the
-  system; rather, it points to an important next step that lies beyond
-  this work. In summary, all technical objectives were met, but the
-  **practical demonstration with end-users remains an outstanding
-  task**. Completing that task in the future will be essential to fully
-  validate the system under real operating conditions.
+At the start of this project, a set of clear objectives was defined to
+guide the development and measure success. The major objectives
+included: (1) developing a synchronised multi-device recording system
+capable of integrating camera-based and wearable sensors; (2) achieving
+temporal precision and data reliability comparable to gold-standard
+wired systems; (3) ensuring the solution is user-friendly and suitable
+for non-intrusive GSR data collection in research settings; and (4)
+validating the system's functionality through testing and (if possible)
+pilot data collection. Each of these objectives is evaluated below in
+light of the project outcomes:
+
+- **Objective 1: Create a Multi-Sensor, Contactless GSR Recording
+  Platform.** This objective has been **fully achieved**. The final
+  system delivers a working multi-sensor platform that meets the
+  specifications: it successfully combines an Android-based sensor node
+  (with RGB camera, thermal camera, and GSR sensor input) with a
+  coordinating PC application, and it records all streams in a
+  synchronised fashion. The integration of contactless modalities (video
+  and thermal imaging) with a traditional GSR sensor provides the means
+  to compare and eventually predict GSR without physical electrodes. All
+  core functional requirements stemming from this goal -- such as
+  concurrent video and physiological signal capture, time-synchronised
+  data logging, and multi-device coordination -- have been implemented
+  and demonstrated. The existence of a fully implemented platform ready
+  to collect experimental data represents a concrete fulfillment of the
+  primary research goal of enabling contactless GSR measurement for
+  research purposes.
+
+- **Objective 2: Achieve High Synchronisation Accuracy and Data
+  Integrity.** The outcomes **meet or exceed** this objective. The
+  system was designed with strict synchronisation and reliability
+  requirements, and testing confirms that these requirements were met.
+  As noted, the synchronisation error between devices remains on the
+  order of a few milliseconds, better than the target threshold of 5 ms.
+  Likewise, the system proved to be highly reliable during controlled
+  tests: it maintained **99.7% uptime availability** and **99.98% data
+  integrity** (meaning virtually no data packets or samples were lost)
+  under various test
+  scenarios[\[2\]](docs/README.md#L2-L9).
+  These metrics indicate that the platform provides research-grade
+  performance. In practice, the data captured by different sensors can
+  be considered effectively simultaneous, and no significant gaps or
+  discontinuities were observed in the recorded signals. Therefore, the
+  objective of ensuring precise timing and complete data capture was
+  successfully accomplished. The outcome gives confidence that analyses
+  performed on the synchronised multi-modal data (for example, comparing
+  thermal signals with GSR peaks) will be valid and not confounded by
+  timing errors or missing data.
+
+- **Objective 3: Provide a Usable and Scalable System for Researchers.**
+  This objective has been **largely achieved**. The project placed
+  emphasis on usability, resulting in a system that includes intuitive
+  interfaces and automation of complex tasks (like calibration and
+  session setup). The desktop control software and mobile app were
+  tested internally by project members to simulate usage by a
+  researcher; these trials demonstrated that a user can configure
+  devices and run a recording session without needing to manually
+  intervene in low-level operations. Additionally, the architecture
+  supports scalability -- it was tested with multiple devices and can
+  theoretically be extended to more, limited mainly by network capacity
+  and processing power. In terms of **ease-of-use**, the system meets
+  the requirements: for instance, it provides visual feedback during
+  recording (live video previews, status messages) and organises data
+  outputs in a clear way, which reduces user burden. **However, a few
+  usability issues remain**, as discussed in the limitations (Section
+  3). These include occasional instability in the user interface and
+  less-than-perfect automatic device discovery. Despite those issues,
+  the core design proves that the system is practical for real-world
+  use: researchers can utilise it to collect synchronised data from
+  sensors without needing specialised technical support. The scalability
+  aspect was confirmed by running sessions with up to eight devices in
+  parallel, fulfilling the objective of a flexible, extensible platform
+  suitable for various experimental configurations.
+
+- **Objective 4: Validate the System through Testing and Pilot Data
+  Collection.** This objective was **partially achieved**. On one hand,
+  the project implemented an extensive testing regimen to verify that
+  each component functions correctly (unit tests for data handling,
+  integration tests for multi-device sync, etc.). The testing and
+  evaluation phase (detailed in Chapter 5) provided quantitative
+  evidence that the system meets its design specifications under lab
+  conditions. All primary requirements traced from the design were
+  satisfied in tests -- for example, the performance and synchronisation
+  metrics mentioned above, as well as stability over extended recording
+  durations, were validated. These results serve as a proof-of-concept
+  that the system works as intended. On the other hand, **a planned
+  pilot data collection with human participants was not conducted** by
+  the conclusion of the project. The intention was to use the integrated
+  system in a small-scale user study to gather real-world multi-modal
+  data (e.g. recording a subject's thermal camera feed and GSR while
+  inducing mild stimuli) to demonstrate the system's research
+  applicability. Due to several factors -- notably, the remaining system
+  instabilities, time constraints in the development schedule, and
+  delays in obtaining some hardware components -- the pilot study had to
+  be deferred. As a result, while the technical functionality of the
+  system is verified, its performance in a live experimental context
+  with end-users has not been empirically evaluated. In summary, the
+  objective of thorough validation was met in terms of software testing
+  and lab benchmarks, but **not fully met** with respect to collecting
+  pilot experimental data. This partial shortfall is acknowledged as a
+  necessary compromise, and it points to an important next step for
+  future work.
+
+In evaluating the outcomes against the original aims, it can be
+concluded that **the project's main objectives were achieved to a very
+high degree**. The system performs as designed and meets the key
+requirements that were set (multi-sensor integration, synchronisation,
+reliability, and usability). In some aspects, the results even exceed
+expectations -- for example, the timing precision and the breadth of
+features (such as security and adaptive quality control) go beyond what
+was initially envisioned in the project scope. The only notable unmet
+goal is the *practical demonstration in a pilot study*, which, while not
+realised within the project timeframe, does not detract from the
+system's proven capabilities but rather represents an outstanding task
+for the future. Overall, the outcomes of this project validate the
+feasibility of the proposed approach to contactless GSR recording and
+lay down a strong foundation for subsequent research. The successful
+fulfillment of objectives establishes that the developed platform is
+ready to be used and built upon in the quest to investigate and
+implement non-intrusive physiological monitoring techniques.
 
 ## Limitations of the Study
 
-While the project achieved its primary technical goals, several
-limitations became evident during development and testing. These
-limitations highlight areas where the system did not fully meet
-requirements or where further improvements are needed to consider the
-platform truly robust. The key limitations of the study are as follows:
+Notwithstanding its successes, this project has several **limitations
+and unresolved issues** that must be acknowledged. These limitations
+arise from the practical challenges encountered during development and
+areas where the implementation did not fully meet the ideal targets. The
+most significant known issues at the end of the study are summarised
+below:
 
 - **Unstable User Interface:** The system's user interface is still
-  somewhat **buggy and prone to instability**. Test users observed
-  occasional UI freezes and other inconsistent behaviors in the desktop
-  application. For example, the GUI sometimes becomes unresponsive if
-  multiple actions are triggered in quick succession, and certain
-  features (like the device status refresh) only provide placeholder
-  feedback rather than dynamic updates. These instabilities in the
-  interface can disrupt the user experience, forcing operators to
-  restart the application or use workarounds. The underlying
-  functionality (recording, networking, etc.) remains intact during
-  these UI issues, but the lack of polish and reliability in the
-  interface means the tool is not yet as convenient or trustworthy as
-  intended for end-users. In its current state, the controller
-  application requires cautious operation, and this detracts from the
-  otherwise strong emphasis on usability. Improving the GUI stability is
-  therefore a priority before the system can be confidently used by
-  non-technical researchers.
+  **buggy and prone to occasional instability**. Test users observed
+  that the desktop application's dashboard sometimes becomes
+  unresponsive or crashes under certain conditions (for example, when
+  connecting or disconnecting devices rapidly). Similarly, the Android
+  app interface, while functional, can exhibit minor glitches in the
+  navigation between screens and in updating live preview visuals. These
+  UI issues did not prevent core functionality, but they affect the
+  overall user experience and reliability of the system during prolonged
+  use. The instability of the interface means that researchers might
+  need to restart sessions or perform extra checks, which is an
+  inconvenience and a risk for critical recording sessions. This
+  shortcoming is largely a matter of software refinement -- debugging
+  and improving the interface code -- and was not fully addressed within
+  the project timeline.
 
 - **Unreliable Device Recognition:** The mechanism for automatic device
-  discovery and recognition on the network proved to be **not completely
-  reliable**. The system is supposed to detect and list each sensor
-  device as it connects (using a handshake and capability exchange). In
-  practice, it was found that this detection process can occasionally
-  fail or misidentify a device's status. For instance, in a test
-  scenario, an Android device joining the session did not appear in the
-  PC's device list until the connection was retried, and sometimes a
-  connected device would still show as "disconnected" due to missed
-  heartbeat messages. These hiccups are especially evident in
-  less-than-ideal network conditions (high latency or wireless
-  interference). The unreliable device recognition leads to setup delays
-  and undermines the intended plug-and-play experience. Instead of
-  effortlessly connecting all sensors, the user might have to manually
-  refresh the device list or restart connections to ensure every device
-  is accounted for. This limitation complicates the workflow and could
-  frustrate users, particularly those who are not familiar with
-  troubleshooting networked systems. In summary, although the core
-  networking functions work, the **device discovery aspect is
-  inconsistent**, requiring refinement.
+  discovery and recognition on the network is **not completely
+  reliable**. In principle, the PC controller is supposed to detect and
+  register each Android device as it joins the session (via the
+  discovery broadcast protocol). In practice, it was found that the
+  detection sometimes fails or a device's details are not correctly
+  identified, especially in network environments with high latency or
+  packet loss. On some occasions, manual intervention (such as entering
+  an IP address or restarting the discovery process) was needed to
+  establish the connection with a sensor device. This unreliable device
+  recognition can cause delays in setup and complicates the
+  "plug-and-play" experience envisioned. The root causes include network
+  instability and incomplete handling of edge cases in the discovery
+  code. As a limitation, this means the system in its current state may
+  require technical troubleshooting to ensure all devices are connected,
+  which could hinder use by non-technical researchers.
 
 - **Incomplete Hand Segmentation Integration:** A **hand segmentation
-  module** (based on Google's MediaPipe hand landmark detection) was
-  developed as an experimental feature to enhance analysis of the video
-  stream -- for example, by automatically isolating the subject's hand
-  regions in the video or thermal images. However, this module was **not
-  fully integrated** into the live recording pipeline. As it stands, the
-  system does not utilize the hand segmentation results in real time;
-  for instance, it does not annotate recorded videos with hand-region
-  data, nor does it use those insights to trigger any adaptive recording
-  logic. The hand segmentation functionality exists in the codebase (and
-  can be run in a demo mode separately), but it remains disconnected
-  from the primary application flow. Thus, the potential benefits of
-  incorporating hand segmentation -- such as focusing analytics on
-  regions of interest (the hands), or enabling gesture-based metadata
-  tagging -- are not realized in the current system. This limitation was
-  largely due to time constraints and the need to prioritize core
-  features. The groundwork is laid (the module is implemented), but more
-  development is needed to merge it with the main application.
-
-- **No Pilot Data Collection:** As noted, **no pilot user study or data
-  collection was performed** by the end of the project. The plan to
-  conduct a small pilot -- recording a few participants to generate
-  example datasets and evaluate the system in a realistic scenario --
-  was not executed. This was due to several practical issues: **(a)**
-  persistent system instability in the weeks leading up to the deadline,
-  which would have undermined the pilot's usefulness, **(b)** tight time
-  constraints that left insufficient opportunity to properly plan and
-  run a pilot (including obtaining ethical approvals and recruiting
-  participants), and **(c)** delays in hardware delivery that compressed
-  the integration and testing period, leaving little buffer to organize
-  an external study. Because no pilot data was collected, an important
-  consequence is that **the system's performance in real-world usage
-  remains unvalidated**. All evaluations so far were done in a
-  controlled lab environment by the development team. There may be
-  unforeseen challenges that only appear in actual field use (for
-  example, variability in how different users interact with the sensors,
-  or prolonged operation over hours). The absence of a pilot means the
-  project cannot conclusively demonstrate the practical utility of the
-  system or quantify its effectiveness in measuring GSR or related
-  phenomena in a live context. This is acknowledged as a significant
-  limitation; however, it is a temporary one that can be addressed in
-  future work. The lack of pilot results does not detract from the
-  system's technical contributions, but it does leave an important
-  question mark over its readiness for real-world deployment.
-
-In summary, the limitations include the need for a more stable and
-polished UI, more robust device connectivity and discovery, the
-completion of integrating the hand segmentation feature, and the
-empirical validation of the system with actual users. These issues must
-be resolved to transition the system from a prototype into a reliable
-research tool.
+  module** (based on MediaPipe hand landmark detection) was developed as
+  an experimental feature to enhance analysis of the video stream (e.g.
+  by isolating the subject's hand region for focused sweat analysis or
+  gesture recognition). However, this component is **not yet fully
+  integrated** into the main recording workflow. While the code for hand
+  detection runs in isolation and can process camera frames to identify
+  hand regions, it has not been incorporated into the live data pipeline
+  during recording sessions. This means that currently the system does
+  not utilise the hand segmentation results in real time -- for
+  instance, it does not annotate the recorded video with hand region
+  data or use it to trigger any adaptive logic. The omission is due to
+  time constraints and the need for further testing to ensure the hand
+  tracking is robust. Thus, the potential benefits of hand segmentation
+  (such as improving the focus on relevant thermal regions or enabling
+  gesture-based metadata) remain unrealized in the present system. Its
+  absence does not affect the core functionality, but it is a limitation
+  in terms of extending the analysis capabilities that the platform
+  could offer.
+
+- **No Pilot Data Collection:** As mentioned in the objectives
+  evaluation, **no pilot user study or data collection was performed**
+  with the final system. The plan to conduct a small pilot (recording a
+  few participants to generate example data and evaluate the system in a
+  realistic scenario) was not executed. The reasons for this are
+  multifold, and they highlight practical limitations of the project:
+
+- *Ongoing system instability:* The development team determined that the
+  system needed further stabilization (especially regarding the UI and
+  networking issues above) before being used with real participants.
+  Deploying an unstable system in a live experiment could risk data loss
+  or require frequent restarts, undermining the pilot's value. This
+  instability meant the system was not deemed field-ready in time for a
+  pilot.
+
+- *Lack of time in the development cycle:* The project timeline was
+  heavily consumed by core system implementation and internal testing.
+  By the time the system was operational, there was insufficient time
+  remaining to properly plan and execute a pilot study (including
+  obtaining any necessary ethical approvals, recruiting participants,
+  and analysing pilot data). Thus, schedule constraints forced the pilot
+  to be postponed beyond the project's official end.
+
+- *Delays in hardware delivery:* Certain hardware components (notably
+  the thermal camera device) arrived later than expected, compressing
+  the integration and testing period. These delays left less buffer to
+  organise a pilot. Additionally, some contingency plans (like testing
+  alternative sensors) could not be realised in time, further reducing
+  the opportunity to conduct a meaningful pilot experiment.
+
+Because no pilot data was collected, an important limitation is that
+**the system's performance in real-world usage remains unvalidated** by
+actual end-to-end experimentation. While lab tests covered technical
+performance, the true usability and data quality in a live scenario with
+human subjects and longer recordings could not be directly assessed.
+This gap means that claims about the system's ultimate effectiveness for
+GSR prediction are based on theoretical and lab validation rather than
+empirical study results. In future work, conducting such a pilot or full
+experiment will be essential to demonstrate the practical utility of the
+system and to uncover any issues that only manifest in realistic use
+conditions.
+
+In summary, the limitations of this study primarily concern **software
+maturity and empirical validation**. The system in its current form
+functions well in controlled settings, but issues like interface
+stability and device connectivity need improvement before it can be
+considered truly production-ready for broad research use. Additionally,
+the absence of a pilot study leaves a question mark on how the system
+performs outside the lab. These limitations do not detract from the core
+contributions of the project, but they indicate clear areas where
+further work is needed and where caution should be exercised in
+interpreting the results. A frank accounting of these shortcomings is
+important, as it provides guidance for anyone looking to deploy or
+extend the system and it forms the basis for the future work outlined
+next.
 
 ## Future Work and Extensions
 
-Building on the findings and limitations above, there are several clear
-avenues for future work. The next steps naturally address the
-shortcomings identified and also open new opportunities to extend the
-platform's capabilities. The following are key areas in which future
+Building on the foundation laid by this project, there are several
+avenues for **future work and enhancements**. The next steps naturally
+address the limitations identified and also open new directions to
+expand the system's capabilities and impact in the domain of contactless
+physiological sensing. The following are the key areas in which future
 efforts could be directed:
 
-- **Stability Improvements and UI Refinement:** The top priority is to
-  **harden the system's stability** and refine the user interface.
-  Future work should involve thorough debugging of the desktop
-  application's GUI event handling to eliminate crashes, freezes, and
-  unresponsiveness. This may include adding more extensive UI testing
-  (covering edge cases and rapid user interactions) to catch issues
-  early. Improving the Android app's interface stability (e.g. its
-  fragment navigation and preview updates) is also important. By fixing
-  the known UI bugs and streamlining the workflow, the overall
-  reliability of the system will increase. A polished, stable interface
-  will enable researchers to trust the system during long recording
-  sessions. These refinements turn the prototype into a more
-  production-ready tool for daily experimental use.
-
-- **Reliable Device Discovery and Networking:** Another crucial
-  improvement is to make device recognition and network communication
-  **more reliable and seamless**. Efforts should focus on strengthening
-  the automatic device discovery protocol so that devices are
-  consistently detected on the first attempt. This could involve using
-  more robust discovery mechanisms (such as broadcast/multicast
-  announcements with verification, or a manual pairing procedure as a
-  fallback) and improving how the system handles network latency or
-  packet loss. Additionally, optimizing the networking code and
-  error-handling will help ensure that once devices are connected, they
-  remain in sync without hiccups. For example, incorporating better
-  heartbeat monitoring and reconnection logic would prevent devices from
-  appearing "lost" due to momentary network drops. The goal is to
-  achieve truly plug-and-play operation, where researchers can turn on
-  the sensor devices and have them appear ready in the controller UI
-  with minimal intervention. By enhancing the networking layer's
-  resilience, the system will be easier to use and more robust in
-  diverse network environments.
-
-- **Full Integration of Hand Segmentation (and Other Analytics):**
-  Integrating the hand segmentation module into the live data pipeline
-  is a clear next step. Future development should tie the
-  MediaPipe-based hand landmark detection into recording sessions so
-  that the system can record not only raw video, but also derived
-  information about the subject's hand position or gestures in real
-  time. This could mean overlaying bounding boxes or masks on the video
-  where hands are detected, or logging the hand motion data alongside
-  other sensor streams. Once integrated, the hand segmentation data
-  could feed into real-time analytics --- for example, detecting if a
-  participant wipes their hands or moves out of frame, and then flagging
-  those events in the data. Beyond hand segmentation, the platform could
-  be extended with additional computer vision analytics, such as facial
+- **Stability Improvements and Refinement of the UI:** An immediate
+  priority is to **harden the software** by fixing the user interface
+  bugs and improving the overall stability of the system. Future work
+  should involve thorough debugging of the desktop application's GUI
+  event handling and the Android app's fragment navigation to eliminate
+  crashes and freezes. Adopting more extensive UI testing (including
+  edge-case scenarios for connecting/disconnecting devices) and possibly
+  refactoring parts of the UI code for efficiency could greatly enhance
+  reliability. The goal would be to achieve a rock-solid interface so
+  that researchers can conduct long recording sessions confidently
+  without interruptions. Alongside stability, user feedback should be
+  gathered to refine the interface layout and messages, ensuring the
+  tool is as intuitive as possible. These refinements will make the
+  system more user-friendly and robust for deployment in real studies.
+
+- **Enhanced Device Discovery and Configuration:** Future development
+  should focus on making device recognition and networking **more
+  reliable and seamless**. This could include improving the discovery
+  protocol (for instance, by implementing repeated broadcast
+  announcements or alternative discovery methods) and providing better
+  feedback to the user during device connection. Another extension could
+  be to implement a manual device addition option as a fallback, so that
+  if automatic discovery fails, users can still easily register a device
+  by ID or IP address. Additionally, optimising network communication --
+  for example, by using more fault-tolerant libraries or peer-to-peer
+  connection methods -- could reduce reliance on a perfect network
+  environment. In the longer term, one might explore a more
+  decentralized or mesh-based synchronisation approach that does not
+  rely as heavily on a single PC controller, thereby removing any single
+  point of failure in coordinating devices. By making the device linking
+  process more robust, the system will become easier to set up and more
+  resilient in different network conditions.
+
+- **Full Integration of Hand Segmentation and Advanced Analytics:**
+  Integrating the **hand segmentation module** into the live data
+  pipeline is a clear next step. Future work can tie the MediaPipe hand
+  landmark detection into the recording sessions so that the system can
+  record not just raw video, but also processed information about the
+  subject's hand position, gestures, or region of interest. This
+  integration could enable new features, such as focusing thermal
+  analysis on the palm area (where GSR-related sweat activity might be
+  most visible) or even filtering the video to only the hand region to
+  reduce data size. Moreover, once integrated, the hand segmentation
+  data could feed into real-time analytics -- for example, detecting if
+  a participant wipes their hands or moves out of frame, which could be
+  logged as events. Beyond hand segmentation, the platform could be
+  extended with other computer vision analytics, such as facial
   expression recognition or remote photoplethysmography (if a camera is
-  pointed at a face), to enrich the set of contactless measures. These
-  extensions would transform the system from a pure recording tool into
-  an intelligent monitoring system that not only records data but also
-  interprets certain aspects of human behavior or physiology on the fly.
-  Such enhancements build on the current work and would provide greater
-  value for research use cases, especially in studies of human affect or
-  stress where gestures and facial cues are informative.
+  pointed at a face). These analytics would enrich the dataset and
+  potentially allow the system to correlate multiple physiological
+  signals (e.g. combining facial cues with GSR). Integrating such
+  advanced analysis tools must be done carefully to not overload the
+  system, but with the current architecture's modularity and processing
+  headroom, it is a promising extension that would significantly broaden
+  the research questions that the system can address.
 
 - **Conducting Pilot Studies and Empirical Validation:** A top priority
   for future work is to **use the system in an actual pilot study** or
-  series of experiments with human participants. Conducting a
-  well-designed pilot will serve multiple purposes: it will validate the
-  system's end-to-end functionality in a realistic setting, provide an
-  initial dataset to analyze the correlation between the contactless
-  signals (thermal imaging, video) and traditional GSR readings, and
-  likely reveal any practical issues not discovered in lab tests (such
-  as usability hurdles during setup, or sensor interference in real
-  environments). Moving forward, the plan would be to recruit a small
-  number of participants and collect synchronized multimodal data in
-  scenarios relevant to the intended application (for example, having
-  subjects experience stimuli that elicit GSR changes while recording
-  them). The pilot study would allow for quantitative evaluation of the
-  system's performance: one could assess how closely the contactless
-  measurements (like thermal changes or video-based estimates) track the
-  actual GSR data from the Shimmer device, thereby evaluating the
-  efficacy of the contactless approach. Additionally, user feedback from
-  those sessions would guide further improvements. Ultimately, executing
-  such pilot studies is essential to transition the project from a
-  promising prototype to a validated research instrument. This future
-  work will demonstrate the practical utility of the system and build
-  confidence that the platform can reliably be used in real-world
-  research on physiological monitoring.
-
-- **Expanding Sensor Support and Modalities:** Another extension is to
-  broaden the system's scope by adding support for more sensors or data
-  modalities. For example, future versions of the platform could
-  integrate additional physiological signals such as heart rate (e.g.
-  via PPG/ECG sensors) or respiration rate, or include more advanced
-  cameras (depth cameras or higher-resolution thermal imagers).
-  Supporting multiple cameras per device or multiple wearables per
-  participant is also a possible extension to capture more comprehensive
-  views of the subject. Each new modality would come with challenges in
-  synchronization and data management, but the system's existing
-  architecture is modular enough to accommodate expansion. By extending
-  sensor support, the platform could facilitate richer experiments (for
-  instance, monitoring multiple physiological parameters concurrently,
-  or capturing data from several angles around a person). Furthermore,
-  as new hardware becomes available, the system should be updated to
-  leverage those improvements -- for example, using mobile devices with
-  better processors or cameras to improve frame rates and data quality.
-  Overall, this line of future work will push the platform towards being
-  a versatile, all-in-one solution for multi-sensor research, rather
-  than being limited to the specific sensors used in this initial
-  project.
-
-- **Machine Learning for Contactless GSR Estimation:** With a large
-  multi-modal dataset collected (through the above pilot studies and
-  additional sensors), an exciting extension would be to apply machine
-  learning or statistical modeling to estimate physiological metrics
-  like GSR from purely contactless signals. The ultimate vision of the
-  project is to achieve GSR measurement without electrodes; to approach
-  this, future research can use the synchronized thermal video, RGB
-  video, and other data as inputs to train predictive models of stress
-  or arousal (with the Shimmer GSR readings as ground truth for
-  training). Initial analysis might involve exploring correlations
-  between features (such as facial temperature changes, perspiration on
-  hands or face, heart rate from video) and the GSR peaks. Then,
-  algorithms ranging from regression models to modern deep learning
-  techniques could be employed to predict GSR levels from the
-  camera-based inputs. If successful, this would validate the system's
-  core hypothesis that **contactless physiological sensing can
-  approximate traditional sensor readings**. Achieving this would
-  represent not just an engineering milestone but also a scientific
-  contribution, demonstrating new methods for non-intrusive biosignal
-  monitoring. Therefore, integrating data analysis and machine learning
-  into the project is a meaningful future direction that builds directly
-  on the data the system is designed to collect.
-
-- **System Optimization and Technical Debt Reduction:** As the project
-  transitions from prototype to a more mature platform, future work
-  should also address various engineering optimizations. This includes
-  refactoring or improving sections of the code that were implemented
-  quickly as proofs-of-concept so that they meet production-quality
-  standards (reducing technical debt). Writing comprehensive unit tests
-  and performing integration testing on both the Python controller and
-  Android app will be important to ensure that new changes do not
-  introduce regressions and that all components behave as expected under
-  a range of conditions. Optimizations might target performance
-  bottlenecks identified in profiling (for instance, ensuring the system
-  can handle high data throughput when recording at full HD video and
-  high sampling-rate sensors simultaneously). Additionally,
-  considerations for deployment -- such as packaging the software for
-  easy installation, improving the user documentation, and perhaps
-  containerizing components for easier setup -- could be part of making
-  the system more accessible to other researchers. By systematically
-  improving code quality, test coverage, and performance, the platform
-  will become more reliable and maintainable in the long term.
-
-- **Towards Real-World Deployment:** Finally, looking further ahead, one
-  can envision steps to make the system more portable and convenient for
-  real-world deployments outside of a lab. For example, a future
-  iteration might reduce the dependency on a full PC by allowing one of
-  the Android devices to act as the session coordinator (host), or by
-  using a lightweight edge computing device (like a single-board
-  computer) to replace the bulky laptop/desktop. Similarly, future
-  improvements might involve reducing system latency and power
-  consumption, so that data could potentially be streamed to a cloud
-  service for remote monitoring or processed on-device for immediate
-  feedback to users. These extensions would move the project closer to
-  field applications, such as ambulatory stress monitoring or on-site
-  health assessments, where a smaller and more autonomous setup would be
-  beneficial. While these ideas are beyond the immediate scope of the
-  current project, they illustrate how the platform could evolve into an
-  even more powerful and versatile research tool with continued
-  development.
-
-In conclusion, the achievements of this project validate the feasibility
-of the proposed approach to synchronized multi-sensor data collection
-for contactless GSR measurement. At the same time, the evaluation
-highlights areas for improvement that will be addressed in future work.
-By strengthening the system along the lines described -- improving
-stability, enhancing device management, integrating advanced features,
-and thoroughly validating through real-world use -- the platform can
-fully realize its potential. The foundation laid by this work is solid,
-and with ongoing refinements and extensions, the Multi-Sensor Recording
-System can advance the state of the art in non-intrusive physiological
-monitoring and enable new scientific insights in real-world
-applications.
-
-------------------------------------------------------------------------
-=======
-This chapter provides a critical assessment of the developed Multi-Sensor Recording System, highlighting its achievements and technical contributions, evaluating how well the outcomes meet the initial objectives, discussing limitations encountered, and outlining potential future work and extensions. The project set out to create a contactless Galvanic Skin Response (GSR) recording platform using multiple synchronized sensors, and the final implementation demonstrates substantial progress toward this goal. All core system components were implemented and exercised in testing, establishing a strong foundation for future research in non-intrusive physiological monitoring. The following sections detail the accomplishments of the work, compare the results against the project's objectives, acknowledge remaining limitations, and suggest directions for continued development.
-
-## Achievements and Technical Contributions
-
-The Multi-Sensor Recording System realized several significant achievements, advancing both practical technology for physiological data collection and the underlying engineering methodologies. Key accomplishments and technical contributions of this project include:
-
-• **Integrated Multi-Modal Sensing Platform**: The project delivered a functional platform consisting of an Android mobile application and a Python-based desktop controller operating in unison. This cross-platform system supports synchronized recording of high-resolution RGB video, thermal infrared imagery, and physiological GSR signals (from a Shimmer3 GSR+ sensor) simultaneously. The heterogeneous sensors run concurrently in real time, enabling a rich multi-modal dataset for contactless GSR research. This successful integration of multiple modalities satisfies the core project goal of facilitating contactless GSR measurement by combining conventional contact sensors with camera-based sensing.
-
-• **Distributed Hybrid Architecture**: A novel distributed hybrid star–mesh architecture was designed and implemented to coordinate up to eight sensor devices simultaneously. In this topology, a central PC controller orchestrates each recording session (star structure) while each mobile device performs local data capture and preliminary processing (forming a mesh of semi-autonomous nodes). The distributed architecture balances centralized control with on-device computation, providing both coordination and scalability. This is an innovative approach in physiological monitoring, as most existing systems rely on either a single device or a purely centralized data logger. The implementation demonstrated that such a distributed approach can maintain strict synchronization and reliability across devices, effectively expanding the scope of experiments — for example, allowing multiple camera angles or multiple participants to be recorded in sync.
-
-• **High-Precision Synchronization Mechanisms**: Achieving tight temporal alignment across all data streams was a critical challenge, addressed by developing a custom multi-modal synchronization framework that combines techniques like network time protocol (NTP) timestamp alignment, latency compensation, and periodic clock calibration. This synchronization engine ensures that video frames, thermal images, and GSR readings are all timestamped against a common clock with minimal drift. Empirical tests show that the system consistently maintains temporal precision within just a few milliseconds of drift between devices, better than the target of ±5 ms (achieving approximately ±3 ms in practice). This level of precision is comparable to research-grade wired systems and confirms that distributed, wireless sensing nodes can be used for rigorous physiological measurements without losing timing fidelity.
-
-• **Adaptive Data Quality Management**: A real-time quality monitoring subsystem was implemented to continuously check and maintain data integrity during operation. The system automatically detects issues such as sensor dropouts, timestamp inconsistencies, network lag, or frame quality problems (for example, out-of-range GSR values or saturated thermal images). When an anomaly is detected, the software logs a warning or alerts the user via the interface, and in some cases proactively adjusts parameters (for instance, downsampling the video frame rate if CPU load is too high, or re-synchronizing clocks if drift is detected). This adaptive quality management approach ensures that the collected data remains reliable and that researchers are alerted to any problems in real time. It goes beyond the basic requirements for data recording and gives users greater confidence in the recordings by reducing the risk of unnoticed data corruption.
-
-• **Advanced Calibration Procedures**: A complete calibration module was developed to support accurate fusion of data from the different sensors. Using established computer vision techniques, the system performs intrinsic camera calibration and RGB–thermal extrinsic calibration, which allows geometric alignment of thermal images with the RGB video frames. This ensures that corresponding regions in the two image modalities can be compared directly (for example, mapping a thermal reading to the exact location on the skin visible in the RGB video). In addition, temporal calibration routines were implemented to verify and fine-tune any timing offsets between devices if necessary. These calibration processes improve the validity of combining multi-modal data and are crucial for meaningful contactless GSR analysis. The successful implementation of these calibration workflows demonstrates the system's ability to maintain both spatial and temporal alignment across heterogeneous sensors — a technical contribution that goes beyond standard features in many sensing systems.
-
-• **Robust Networking and Device Management**: A custom networking protocol was developed for coordinating devices, built on JSON message exchange over TCP/UDP sockets. This protocol supports automatic device discovery, command dissemination (for example, broadcasting start/stop recording signals to all devices), time synchronization broadcasts, and streaming of data to the central controller. A Session Manager was implemented on the PC and corresponding client logic on each mobile device to handle session configuration and status updates. The networking layer was optimized for reliability and low latency by including features like connection retries and robust error handling, so that brief network interruptions do not result in data loss. The outcome is a robust distributed system where multiple mobile nodes can join and operate in a synchronized session with the controller. This reliable communication and device management framework is a key technical contribution, as it enables scalable multi-device recording with minimal manual intervention.
-
-• **User Interface and Usability**: Significant emphasis was placed on developing a user-friendly interface and workflow so that researchers can operate the system with ease. The desktop controller features a graphical UI that allows users to configure sessions (e.g., selecting devices, setting recording parameters, initiating calibration) and to monitor ongoing recordings through live previews and status indicators. On the mobile side, a simplified Android UI guides the operator in setting up the phone (camera preview, device connection status, etc.) without requiring them to handle low-level technical settings. Session management tools were also implemented that automatically organize files and generate metadata for each recording session, saving researchers time during data post-processing. This focus on user experience means the final platform can be used by non-specialist users with relatively minimal training. In informal evaluations and internal tests, new users were able to set up and run recording sessions successfully, indicating that the design meets its usability goals. The attention to interface design (including following accessibility considerations in line with WCAG 2.1 standards) is an important contribution that increases the practical impact of the system in real research environments.
-
-• **Security and Data Privacy Measures**: Robust security practices were integrated into the system architecture. All network communication between the mobile devices and the PC controller can be secured using end-to-end encryption (TLS/SSL) to protect sensitive data in transit. The Android application leverages hardware-backed cryptography (Android Keystore) for storing keys, and authentication steps were added during device handshaking to prevent unauthorized access. Additionally, data management follows privacy-by-design principles (for example, excluding personal identifying information from transmitted data or anonymizing it where appropriate), which helps the system comply with data protection standards relevant to human subject research. By building these security and privacy features into the platform, the collected physiological data can be handled safely. This is a notable practical contribution given the increasing importance of data security in research software.
-
-• **Performance Optimization and Scalability**: Throughout development, careful optimization techniques were applied to ensure the system performs well under the high data rates of video and sensor streaming. The final implementation employs multi-threaded processing and asynchronous I/O on both the PC and mobile sides, allowing it to handle simultaneous video encoding, sensor reading, and network transmission without major bottlenecks. As a result, the system scales to multiple devices and long recording sessions while maintaining stable performance. Empirical tests with up to eight concurrent devices showed only minimal increases in CPU and memory load with each additional device, indicating near-linear scalability. This efficient performance not only meets the initial requirement of supporting multi-device operation, but also positions the system for use in larger-scale studies (for example, involving many subjects or sensors at once) without significant redesign. It demonstrates that a carefully engineered software architecture can orchestrate complex, data-intensive tasks in real time on commodity hardware.
-
-In summary, the technical contributions span a broad range — from novel architectural design and synchronization algorithms to pragmatic engineering solutions for calibration, quality control, security, and usability. The successful realization of this multi-sensor platform sets new benchmarks for non-intrusive physiological data acquisition. Notably, the implementation demonstrated that low-cost, off-the-shelf components (smartphone cameras, a compact thermal camera, and a Bluetooth GSR sensor) can be integrated to perform at a level approaching specialized laboratory equipment. This achievement has important implications: it lowers the barrier for conducting advanced psychophysiological experiments by reducing cost (the custom system is roughly 75% less expensive than equivalent proprietary setups) and by improving flexibility. The work therefore not only accomplishes its immediate goals, but also provides a reference design to the research community for building similar distributed, multi-modal recording systems.
-
-## Evaluation of Objectives and Outcomes
-
-At the start of this project, a set of clear objectives was defined to guide the development and measure success. The major objectives included: (1) developing a synchronized multi-device recording system capable of integrating camera-based and wearable sensors; (2) achieving temporal precision and data reliability comparable to gold-standard wired systems; (3) ensuring the solution is user-friendly and suitable for non-intrusive GSR data collection in research settings; and (4) validating the system's functionality through testing and (if possible) pilot data collection. Each of these objectives is evaluated below in light of the project outcomes:
-
-**Objective 1: Create a Multi-Sensor, Contactless GSR Recording Platform.** This objective was fully achieved. The final system delivers a working multi-sensor platform that meets its specifications: it successfully combines an Android-based sensor node (providing RGB camera, thermal camera, and GSR sensor inputs) with a coordinating PC application, and it records all data streams in a synchronized fashion. By integrating contactless modalities (video and thermal imaging) with a traditional GSR sensor, the means to compare and potentially predict GSR without physical electrodes was provided. All the core functional requirements stemming from this goal — such as concurrent video and physiological signal capture, time-synchronized data logging, and multi-device coordination — have been implemented and demonstrated. The presence of a fully implemented platform, ready to collect experimental data, is clear evidence that the primary research goal of enabling contactless GSR measurement for research purposes was fulfilled.
-
-**Objective 2: Achieve High Synchronization Accuracy and Data Integrity.** This objective was met or exceeded. The system was designed with strict synchronization and reliability requirements, and testing confirms that these requirements were satisfied. As noted above, the synchronization error between devices remains on the order of just a few milliseconds, which is better than the target threshold of 5 ms. Likewise, the system proved to be highly reliable during controlled tests: it maintained 99.7% uptime availability and 99.98% data integrity (meaning virtually no data packets or samples were lost) under various test scenarios. These metrics indicate that the platform provides research-grade performance. In practice, the data captured by different sensors can be considered effectively simultaneous, and no significant gaps or discontinuities in the recorded signals were observed. Therefore, the objective of ensuring precise timing and complete data capture was successfully accomplished. This outcome gives confidence that analyses performed on the synchronized multi-modal data (for example, comparing thermal signals with GSR peaks) will be valid and not confounded by timing errors or missing data.
-
-**Objective 3: Provide a Usable and Scalable System for Researchers.** This objective was largely achieved. Heavy emphasis was placed on usability, resulting in a system with intuitive interfaces and automation of complex tasks (like calibration and session setup). The desktop control software and mobile app were tested internally by the team to simulate usage by a researcher. These trials demonstrated that a user can configure devices and run a recording session without needing to intervene in low-level operations. Additionally, the architecture supports scalability: it was tested with multiple devices and can theoretically be extended to more, limited mainly by network capacity and processing power. In terms of ease-of-use, the system meets its requirements; for instance, it provides visual feedback during recording (live video previews, status messages) and organizes data outputs in a clear way, which reduces the user's burden. However, a few usability issues remain, as discussed in the Limitations section. These include occasional instability in the user interface and less-than-perfect automatic device discovery. Despite those issues, the core design demonstrates that the system is practical for real-world use: researchers can utilize it to collect synchronized data from sensors without requiring specialized technical support. The scalability aspect was confirmed by running sessions with up to eight devices in parallel, fulfilling the objective of providing a flexible, extensible platform for various experimental configurations.
-
-**Objective 4: Validate the System through Testing and Pilot Data Collection.** This objective was partially achieved. On one hand, an extensive testing regimen was implemented to verify that each component functions correctly (including unit tests for data handling and integration tests for multi-device synchronization, among others). The testing and evaluation phase (detailed in Chapter 5) provided quantitative evidence that the system meets its design specifications under lab conditions. All primary requirements derived from the design were satisfied in tests — for example, the performance and synchronization metrics mentioned above, as well as the system's stability over extended recording durations, were validated. These results serve as a proof of concept that the system works as intended. On the other hand, a planned pilot data collection with human participants was not conducted by the conclusion of the project. The intention was to use the integrated system in a small-scale user study to gather real-world multi-modal data (for instance, recording a subject's thermal camera feed and GSR while inducing mild stimuli) to demonstrate the system's applicability in research. However, due to several factors — notably the remaining system instabilities, time constraints in the development schedule, and delays in obtaining some hardware components — the pilot study had to be deferred. As a result, while the technical functionality of the system is verified in the lab, its performance in a live experimental context with end-users has not yet been evaluated. In summary, the validation objective was met in terms of software testing and lab benchmarks, but was not fully met with respect to collecting pilot experimental data. This partial shortfall is acknowledged as a necessary compromise, and it points to an important next step for future work.
-
-In evaluating the outcomes against the original aims, it is concluded that the project's main objectives were achieved to a very high degree. The system performs as designed and meets the key requirements that were set out (multi-sensor integration, synchronization, reliability, and usability). In some aspects, the results even exceeded the initial expectations — for example, the timing precision and the breadth of extra features (such as security measures and adaptive quality control) go beyond what was originally envisioned in the project scope. The only notable unmet goal is the practical demonstration in a pilot study. While this was not realized within the project timeframe, it does not detract from the system's proven capabilities; rather, it represents an outstanding task for the future. Overall, the outcomes of this project validate the feasibility of the proposed approach to contactless GSR recording and lay down a strong foundation for subsequent research. The successful fulfillment of the objectives establishes that the developed platform is ready to be used and built upon in the quest to investigate and implement non-intrusive physiological monitoring techniques.
-
-## Limitations of the Study
-
-Notwithstanding its successes, this project has several limitations and unresolved issues that must be acknowledged. These limitations arose from practical challenges encountered during development and from areas where the implementation did not fully meet the ideal targets. The most significant known issues at the end of the study are summarized below:
-
-**Unstable User Interface**: The user interface is still buggy and prone to occasional instability. It was observed that the desktop application's dashboard sometimes becomes unresponsive or even crashes under certain conditions (for example, if devices are connected or disconnected in rapid succession). Similarly, the Android app's interface, while functional, can exhibit minor glitches when navigating between screens and updating the live preview visuals. These UI issues do not prevent the core functionality, but they do affect the overall user experience and the system's reliability during prolonged use. The instability means that researchers might occasionally need to restart sessions or perform extra checks, which is an inconvenience and a risk during critical recording sessions. This shortcoming is largely a matter of software refinement — debugging and improving the interface code — and could not be fully addressed within the project timeline.
-
-**Unreliable Device Recognition**: The mechanism for automatic device discovery and recognition on the network is not completely reliable. In principle, the PC controller is supposed to detect and register each Android device as it joins a session (via the discovery broadcast protocol). In practice, it was found that sometimes the detection fails or a device's details are not correctly identified, especially in network environments with high latency or packet loss. On some occasions manual intervention was required (for example, by entering a device's IP address or restarting the discovery process) to establish the connection with a sensor node. This unreliable device recognition can cause delays in setup and complicates the "plug-and-play" experience that was envisioned. The root causes include network instability and incomplete handling of edge cases in the discovery code. As a result, the system in its current state may require technical troubleshooting to ensure all devices are connected, which could hinder its use by researchers who are not technically inclined.
-
-**Incomplete Hand Segmentation Integration**: A hand segmentation module was developed (based on MediaPipe hand landmark detection) as an experimental feature to enhance analysis of the video stream (for example, by isolating the subject's hand region for focused sweat analysis or gesture recognition). However, this component is not yet fully integrated into the main recording workflow. While the hand detection code runs in isolation and can process camera frames to identify hand regions, it has not been incorporated into the live data pipeline during recording sessions. This means that currently the system does not utilize the hand segmentation results in real time — for instance, it does not annotate the recorded video with hand-region data or use it to trigger any adaptive logic. This omission is due to time constraints and the need for further testing to ensure the hand tracking is robust. Thus, the potential benefits of hand segmentation (such as improving focus on relevant thermal regions or enabling gesture-based metadata) remain unrealized in the present system. Its absence does not affect the core functionality, but it is a limitation in terms of the extended analysis capabilities that the platform could offer.
-
-**No Pilot Data Collection**: As noted in the objectives evaluation, no pilot user study or data collection was performed with the final system. There had been plans to conduct a small pilot (recording a few participants to generate example data and evaluate the system in a realistic scenario), but this was not executed. The reasons are multifold, and they highlight practical limitations of the project:
-
-*Ongoing system instability*: It was determined that the system needed further stabilization (especially regarding the UI and networking issues mentioned above) before being used with real participants. Deploying an unstable system in a live experiment could have risked data loss or required frequent restarts, undermining the pilot's value. In other words, the system was not considered field-ready in time for a pilot.
-
-*Lack of time in the development cycle*: The project timeline was heavily consumed by core system implementation and internal testing. By the time the system was fully operational, insufficient time remained to properly plan and execute a pilot study (including obtaining ethical approvals, recruiting participants, and analyzing pilot data). Thus, schedule constraints forced the pilot to be postponed beyond the project's official end.
-
-*Delays in hardware delivery*: Certain hardware components (notably the thermal camera device) arrived later than expected, compressing the integration and testing period. These delays left little buffer to organize a pilot. Additionally, some contingency plans (like testing alternative sensors) could not be realized in time, further reducing the opportunity to conduct a meaningful pilot experiment.
-
-Because no pilot data was collected, an important limitation is that the system's performance in real-world usage remains unvalidated by actual end-to-end experimentation. While lab tests covered technical performance, the true usability and data quality in a live scenario with human subjects and longer recordings could not be directly assessed. This gap means that any claims about the system's ultimate effectiveness for GSR prediction are based on theoretical considerations and lab validations rather than empirical study results. In future work, conducting such a pilot or a full experiment will be essential to demonstrate the system's practical utility and to uncover any issues that only manifest under realistic use conditions.
-
-In summary, the limitations of this study primarily concern software maturity and empirical validation. The system in its current form functions well in controlled settings, but issues like interface stability and device connectivity still need improvement before it can be considered truly production-ready for widespread research use. Additionally, the absence of a pilot study leaves an open question about how the system performs outside the lab. These limitations do not diminish the core contributions, but they clearly indicate areas where further work is needed and where some caution is warranted in interpreting the results. It is important to frankly acknowledge these shortcomings, as it provides guidance for anyone looking to deploy or extend the system, and it forms the basis for the future work outlined next.
-
-## Future Work and Extensions
-
-Building on the foundation laid by this project, there are several avenues for future work and enhancements. The next steps naturally address the limitations identified and also open new directions to expand the system's capabilities and impact in the domain of contactless physiological sensing. The following are the key areas in which future efforts could be directed:
-
-**Stability Improvements and Refinement of the UI**: It is recommended that making the software more robust by fixing the user interface bugs and improving the overall stability of the system should be an immediate priority. Future work should involve thorough debugging of the desktop application's GUI event handling and the Android app's fragment navigation to eliminate crashes and freezes. Adopting more extensive UI testing (including edge-case scenarios for connecting and disconnecting devices rapidly) and refactoring parts of the UI code for efficiency could also greatly enhance reliability. The goal is to achieve a rock-solid interface so that researchers can conduct long recording sessions confidently without interruptions. Alongside stability, gathering user feedback to refine the interface layout and messaging would ensure the tool is as intuitive as possible. These refinements will make the system more user-friendly and robust for deployment in real studies.
-
-**Enhanced Device Discovery and Configuration**: Future development should focus on making device recognition and networking more reliable and seamless. The discovery protocol could be improved by implementing repeated broadcast announcements or alternative discovery methods, and by providing better feedback to the user during device connection. As a fallback, a manual device addition option could also be added so that if automatic discovery fails, users can still easily register a device by ID or IP address. Additionally, optimizing network communication — for example, using more fault-tolerant libraries or peer-to-peer connection methods — could reduce the system's reliance on perfect network conditions. In the longer term, exploring a more decentralized or mesh-based synchronization approach that does not rely so heavily on a single PC controller might be considered, thereby removing the single point of failure when coordinating devices. By making the device linking process more robust, the system will become easier to set up and more resilient in varied network conditions.
-
-**Full Integration of Hand Segmentation and Advanced Analytics**: Integrating the hand segmentation module into the live data pipeline is a clear next step for improving the system. The plan would be to tie the MediaPipe hand landmark detection into the recording sessions so that the system can record not just raw video, but also processed information about the subject's hand position, gestures, or region of interest. This integration could enable new features, such as focusing thermal analysis on the palm area (where GSR-related sweat activity is most visible) or filtering the video to only the hand region to reduce data volume. Moreover, once integrated, the hand segmentation data could feed into real-time analytics — for example, detecting if a participant wipes their hands or moves out of frame, which could be logged as events. Beyond hand segmentation, the platform could be extended with other computer vision analytics, such as facial expression recognition or remote photoplethysmography (if a camera is pointed at a face). These analytics would enrich the dataset and potentially allow the system to correlate multiple physiological signals (for instance, combining facial cues with GSR measurements). Such advanced analysis tools would need to be integrated carefully to avoid overloading the system, but given the architecture's modular design and processing headroom, this is a promising extension that would significantly broaden the research questions the system can address.
-
-**Conducting Pilot Studies and Empirical Validation**: Using the system in an actual pilot study or series of experiments is considered a top priority. This will involve recruiting participants and collecting synchronized thermal video and GSR data in realistic scenarios (for example, inducing stress or emotional responses while recording). The pilot study would serve multiple purposes: it would validate the system's end-to-end functionality with real users, provide initial data to analyze the correlation between contactless measures and true GSR, and likely reveal any practical issues not discovered in lab tests (such as usability hurdles or sensor performance in varied conditions). Based on pilot data, the system's configuration can be further tuned — for instance, adjusting camera settings for different environmental conditions or improving signal processing algorithms. Importantly, the data collected will enable quantitative evaluation of contactless GSR estimation. Future work should apply machine learning or statistical modeling to the multi-modal dataset (thermal imagery, video, and reference GSR) to develop and test predictive models that estimate GSR from the contactless signals. This was the ultimate scientific aim of building the platform, and achieving it will require experiments and data analysis beyond the scope of the initial system development. Demonstrating that GSR can be predicted accurately from thermal or visual data (using the system to provide both inputs) would be a significant research outcome following this project. Thus, executing well-designed pilot and validation studies is a crucial next step to transition from a working system to new scientific insights.
-
-**Expand Sensor Support and Modalities**: Another future direction is to extend the system to additional sensors or signals. The current platform could be augmented with other physiological or environmental sensors — for example, heart rate or blood volume pulse sensors, respiration monitors, or even EEG for stress research — provided they can interface via Bluetooth or other means. The modular architecture of the system should allow new sensor modules (both on the Android side as new Recorder components, or on the PC side for data handling) to be added with relative ease. Integrating more sensors would increase the system's utility for multimodal physiological studies beyond GSR. For instance, combining GSR with heart rate and facial thermal imaging could give a more complete picture of autonomic arousal. Additionally, supporting multiple thermal cameras or higher-resolution imaging devices in the future could improve the quality of contactless measurement (covering multiple angles or larger areas of the body). Each new modality would come with synchronization and data management challenges, but the existing framework is a strong base to build upon. Future work might also explore using newer hardware: as mobile devices and cameras improve (e.g., higher frame rates, better thermal sensitivity), the system can be updated to leverage those for better performance or accuracy.
-
-**Optimization and Technical Debt Reduction**: As with many prototype systems, there are areas of the codebase and design that can benefit from further optimization and cleanup. Future development should address any technical debt, such as sections of code that were implemented as proofs-of-concept and could be rewritten for efficiency or clarity. For example, optimizing the image processing pipeline (perhaps using GPU acceleration on the mobile device for handling video frames) could reduce latency and power consumption. Another target is the network protocol efficiency: implementing compression for large data (like video frames) or smarter scheduling of transmissions could allow the system to scale to higher bandwidth usage or operate on networks with less capacity. Furthermore, extending the automated test coverage — especially for the Android application — is an important task. Currently, the Python controller has a robust suite of tests, but the Android side's testing is minimal. Writing unit tests and integration tests for the Android app in future work will help catch bugs early and ensure that new changes do not introduce regressions, thereby steadily improving reliability. All these engineering-focused improvements will contribute to turning the prototype into a mature platform suitable for long-term use and maintenance by the community.
-
-**Long-Term Research Extensions**: In the broader scope, this platform opens several long-term research directions. One such direction is investigating the accuracy limits of contactless GSR: using the system, researchers can experiment to determine under what conditions and with what algorithms a camera-based measurement can substitute for or complement traditional GSR electrodes. The system could be used to collect a large dataset across many individuals, forming the basis for training deep learning models that detect subtle perspiration or vasomotor changes in thermal images that correlate with GSR. Another extension is exploring real-time biofeedback or HCI (Human-Computer Interaction) applications — since the system can measure physiological responses in real time, it could be employed in interactive settings (e.g., adaptive environments or user interfaces that respond to a person's stress level without contact sensors). To support such applications, future improvements might involve reducing system latency even further and perhaps miniaturizing the setup (for instance, eventually eliminating the need for a PC by allowing one Android device to act as a host or by using edge computing devices). Additionally, integrating cloud storage or analysis could make the platform more convenient for remote or longitudinal studies, where data from the field is automatically uploaded for analysis. In summary, there is rich potential to both deepen the core capability (through better algorithms and validation) and broaden the use cases (through additional features and sensors). The system's open-source, modular nature will facilitate these extensions by the original developers or others in the research community.
-
-In conclusion, the Multi-Sensor Recording System for contactless GSR research has laid a solid groundwork and demonstrated feasibility for a new approach to physiological data collection. The achievements of this project bring research a step closer to reliably measuring internal states like stress or arousal without tethered sensors. At the same time, the limitations identified provide a roadmap for necessary improvements, and the proposed future work outlines how the platform can evolve into an even more powerful and versatile research tool. With continued development along these lines, this system could accelerate advancements in fields ranging from psychology and human-computer interaction to biomedical engineering, by providing a practical and scalable means to capture high-quality synchronized data from multiple modalities in a non-intrusive manner. The work completed in this thesis is therefore both an endpoint — delivering a functioning system — and a starting point for ongoing innovation and research using that system. The expectation is that future efforts, building on this foundation, will fully realize the vision of robust contactless physiological monitoring and validate its benefits in real-world applications.
-
+  series of experiments. This would involve recruiting participants and
+  collecting synchronised thermal video and GSR data in realistic
+  scenarios (for example, inducing stress or emotional responses while
+  recording). The pilot study would serve multiple purposes: it would
+  validate the system's end-to-end functionality with real users,
+  provide initial data to analyse the correlation between contactless
+  measures and true GSR, and likely reveal any practical issues not
+  discovered in lab tests (such as usability hurdles or sensor
+  performance in varied conditions). Based on pilot data, the system's
+  configuration can be further tuned -- for instance, adjusting camera
+  settings for different environmental conditions or improving signal
+  processing algorithms. Importantly, the data collected will enable
+  **quantitative evaluation of contactless GSR estimation**. Future work
+  should apply machine learning or statistical modelling to the
+  multi-modal dataset (thermal imagery, maybe visible video, and
+  reference GSR) to develop and test predictive models that estimate GSR
+  from the contactless signals. This was the ultimate scientific aim of
+  building the platform, and achieving it will require experiments and
+  data analysis beyond the scope of the initial system development.
+  Demonstrating that GSR can be predicted accurately from thermal or
+  visual data (using the system to provide both inputs) would be a
+  significant research outcome following this project. Thus, executing
+  well-designed pilot and validation studies is a crucial next step to
+  transition from a working system to new scientific insights.
+
+- **Expand Sensor Support and Modalities:** Another future direction is
+  to **extend the system to additional sensors or signals**. The current
+  platform could be augmented with other physiological or environmental
+  sensors -- for example, heart rate or blood volume pulse sensors,
+  respiration monitors, or even EEG for stress research -- provided they
+  can interface via Bluetooth or other means. The modular architecture
+  of the system should allow new sensor modules (both on the Android
+  side as new Recorder components, or on the PC side for data handling)
+  to be added with relative ease. Integrating more sensors would
+  increase the system's utility for multimodal physiological studies
+  beyond GSR. For instance, combining GSR with heart rate and facial
+  thermal imaging could give a more complete picture of autonomic
+  arousal. Additionally, supporting multiple thermal cameras or
+  higher-resolution imaging devices in the future could improve the
+  quality of contactless measurement (covering multiple angles or larger
+  areas of the body). Each new modality would come with synchronisation
+  and data management challenges, but the existing framework is a strong
+  base to build upon. Future work might also explore using newer
+  hardware: as mobile devices and cameras improve (e.g., higher frame
+  rates, better thermal sensitivity), the system can be updated to
+  leverage those for better performance or accuracy.
+
+- **Optimisation and Technical Debt Reduction:** As with many prototype
+  systems, there are areas of the codebase and design that can benefit
+  from further optimisation and cleanup. Future development should
+  address any **technical debt**, such as sections of code that were
+  implemented as proofs-of-concept and could be rewritten for efficiency
+  or clarity. For example, optimising the image processing pipeline
+  (perhaps using GPU acceleration on the mobile device for handling
+  video frames) could reduce latency and power consumption. Another
+  target is the network protocol efficiency: implementing compression
+  for large data (like video frames) or smarter scheduling of
+  transmissions could allow the system to scale to higher bandwidth
+  usage or operate on networks with less capacity. Furthermore,
+  extending the automated test coverage -- especially for the Android
+  application -- is an important task. Currently, the Python controller
+  has a robust suite of tests, but the Android side's testing is
+  minimal. Writing unit tests and integration tests for the Android app
+  in future work will help catch bugs early and ensure that new changes
+  do not introduce regressions, thereby steadily improving reliability.
+  All these engineering-focused improvements will contribute to turning
+  the prototype into a mature platform suitable for long-term use and
+  maintenance by the community.
+
+- **Long-Term Research Extensions:** In the broader scope, this platform
+  opens several long-term research directions. One such direction is
+  investigating the **accuracy limits of contactless GSR**: using the
+  system, researchers can experiment to determine under what conditions
+  and with what algorithms a camera-based measurement can substitute for
+  or complement traditional GSR electrodes. The system could be used to
+  collect a large dataset across many individuals, forming the basis for
+  training deep learning models that detect subtle perspiration or
+  vasomotor changes in thermal images that correlate with GSR. Another
+  extension is exploring real-time biofeedback or HCI (Human-Computer
+  Interaction) applications -- since the system can measure
+  physiological responses in real time, it could be employed in
+  interactive settings (e.g. adaptive environments or user interfaces
+  that respond to a person's stress level without contact sensors). To
+  support such applications, future improvements might involve reducing
+  system latency even further and perhaps miniaturizing the setup (for
+  instance, eventually eliminating the need for a PC by allowing one
+  Android device to act as a host or by using edge computing devices).
+  Additionally, integrating cloud storage or analysis could make the
+  platform more convenient for remote or longitudinal studies, where
+  data from the field is automatically uploaded for analysis. In
+  summary, there is rich potential to both deepen the core capability
+  (through better algorithms and validation) and broaden the use cases
+  (through additional features and sensors). The system's open-source,
+  modular nature will facilitate these extensions by the original
+  developers or others in the research community.
+
+In conclusion, the Multi-Sensor Recording System for contactless GSR
+research has laid a solid groundwork and demonstrated feasibility for a
+new approach to physiological data collection. The achievements of this
+project bring research a step closer to reliably measuring internal
+states like stress or arousal without tethered sensors. At the same
+time, the limitations identified provide a roadmap for necessary
+improvements, and the proposed future work outlines how the platform can
+evolve into an even more powerful and versatile research tool. With
+continued development along these lines, this system could accelerate
+advancements in fields ranging from psychology and human-computer
+interaction to biomedical engineering, by providing a practical and
+scalable means to capture high-quality synchronised data from multiple
+modalities in a non-intrusive manner. The work completed in this thesis
+is therefore both an endpoint -- delivering a functioning system -- and
+a starting point for ongoing innovation and research using that system.
+The expectation is that future efforts, building on this foundation,
+will fully realise the vision of robust contactless physiological
+monitoring and validate its benefits in real-world applications.
 ---
-
-^1 Performance metrics validated through controlled testing scenarios as detailed in Chapter 5.
-
-^2 Reliability metrics based on extended testing sessions under various network and hardware conditions.
->>>>>>> 91c41802
+[\[1\]](docs/thesis_report/draft/Chapter_6__Conclusions_and_Evaluation1.md#L91-L100)
+Chapter_6\_\_Conclusions_and_Evaluation1.md
+
+<docs/thesis_report/draft/Chapter_6__Conclusions_and_Evaluation1.md>
+
+[\[2\]](docs/README.md#L2-L9)
+README.md
+
+<docs/README.md>