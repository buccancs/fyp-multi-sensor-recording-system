--- conflicted
+++ resolved
@@ -8,7 +8,6 @@
 connecting to each Android device over a local network. Each Android
 device runs a capture app responsible for recording sensor data and
 video, while the PC provides a unified interface to start/stop
-<<<<<<< HEAD
 recordings and aggregate data. 
 
 ![Figure 4.1: System Architecture Overview](../../diagrams/fig_4_01_system_architecture_overview.png)
@@ -17,9 +16,6 @@
 
 The system
 architecture: the PC communicates with each Android smartphone via Wi-Fi
-=======
-recordings and aggregate data. The PC communicates with each Android smartphone via Wi-Fi
->>>>>>> 308423da
 using a custom TCP/IP protocol, sending control commands and receiving
 live telemetry (video previews, sensor readings). The Android devices
 operate largely autonomously during capture -- each uses its own
@@ -58,16 +54,12 @@
 thermal camera attached, that module remains inactive). It also
 simplifies synchronisation logic, since the controller can treat each
 data source uniformly (start all, stop all) and trust each to timestamp
-<<<<<<< HEAD
 its output. 
 
 ![Figure 4.2: Thermal Integration Flow](../../diagrams/fig_4_02_thermal_integration_flow.png)
 
 *Figure 4.2: Thermal Integration Flow providing an overview of the
 Android app's internal architecture.)*
-=======
-its output.
->>>>>>> 308423da
 
 The following subsections detail the integration of the **Topdon thermal
 camera** and **Shimmer GSR sensor** in the Android app.
@@ -225,37 +217,24 @@
     if (bytes.isNotEmpty() && bytes[0].toInt() == 0x00) {
         val timestamp = TimeManager.getCurrentTimestampNanos()
         // parse PPG (bytes[4..5]) and GSR (bytes[6..7]):
-<<<<<<< HEAD
         val ppgValue = (bytes[4].toInt() and 0xFF) or ((bytes[5].toInt() and 0xFF) shl 8)
         val gsrRaw = (bytes[6].toInt() and 0xFF) or ((bytes[7].toInt() and 0xFF) shl 8)
-=======
-        val ppgValue = ((bytes[4].toInt() and 0xFF) shl 8) or (bytes[5].toInt() and 0xFF)
-        val gsrRaw = ((bytes[6].toInt() and 0xFF) shl 8) or (bytes[7].toInt() and 0xFF)
->>>>>>> 308423da
         val range = (gsrRaw shr 14) and 0x03
         val resistance = (40200.0 * (gsrRaw and 0x3FFF)) / (4095 - (gsrRaw and 0x3FFF))
         val gsrValue = (1.0 / resistance) * 1000.0
         fileWriter?.append("$timestamp,${"%.4f".format(gsrValue)},$ppgValue\n")
     }
 
-<<<<<<< HEAD
 ![Figure 4.3: Shimmer GSR Integration](../../diagrams/fig_4_03_shimmer_gsr_integration.png)
 
 *Figure 4.3: Shimmer GSR Integration illustrating the desktop controller
 application architecture.)* Overall, the Shimmer integration brings in
-=======
-Overall, the Shimmer integration brings in
->>>>>>> 308423da
 high-resolution physiological data synchronised with video.
 
 ## 4.3 Desktop Controller Design and Functionality
 
 The desktop controller is a **cross-platform application** (tested on
-<<<<<<< HEAD
 Windows, Linux, and macOS) built with Qt for the GUI (PyQt6/PySide6) [14] and
-=======
-Windows, Linux, and macOS) built with Qt for the GUI (PyQt6/PySide6) [9] and
->>>>>>> 308423da
 Python 3 for logic, augmented by performance-critical C++ components.
 Its design follows a modular, MVC-like pattern: the UI is separated into
 tabs corresponding to major functionalities (e.g. device
@@ -325,11 +304,7 @@
 
 A standout feature of the PC controller is its **native C++ backend**
 for time-sensitive hardware interaction. This is implemented as a Python
-<<<<<<< HEAD
 extension module (built via PyBind11) [16] named `native_backend`. It
-=======
-extension module (built via PyBind11) [10] named `native_backend`. It
->>>>>>> 308423da
 provides classes `NativeWebcam` and `NativeShimmer` which run in
 background threads and feed data to the Python layer with minimal
 latency. The controller instantiates these at startup: for
@@ -340,11 +315,7 @@
 The GUI uses a QTimer tick (every ~16 ms) to periodically retrieve the
 latest data from the native threads. On each tick, it pulls
 a frame from the webcam class (as a NumPy array) and updates the
-<<<<<<< HEAD
 corresponding video label \[1\], \[2\]. Similarly, it polls the Shimmer
-=======
-corresponding video label. Similarly, it polls the Shimmer
->>>>>>> 308423da
 class for new GSR samples and updates the live plot. Using
 a C++ backend drastically improved performance: the webcam thread
 captures at a steady ~60 FPS by sleeping ~16 ms per iteration, and yields frames without significant buffering. Meanwhile, the
@@ -352,11 +323,7 @@
 precise timing. Both use lock-free queues to decouple production and
 consumption of data. The C++ code directly converts camera
 frames to a shared memory buffer that is exposed to Python as a NumPy
-<<<<<<< HEAD
 array without copying \[1\], \[2\], and similarly packages GSR readings
-=======
-array without copying, and similarly packages GSR readings
->>>>>>> 308423da
 into Python tuples. This design minimises overhead,
 latency, and jitter -- imperative for synchronising local PC data with
 remote device data.
@@ -373,11 +340,7 @@
 timestamps. Annotation functionality enables adding notes at specific
 times -- these can be saved in a sidecar file or embedded in session
 metadata. Another part of the PC software is a **Calibration** utility,
-<<<<<<< HEAD
 which helps calibrate cameras after recordings. Using OpenCV [15], it can
-=======
-which helps calibrate cameras after recordings. Using OpenCV [11], it can
->>>>>>> 308423da
 detect calibration patterns (chessboards or ChArUco markers) in the raw
 RGB frames to calculate each camera's intrinsic parameters, and if
 multiple cameras (e.g. a phone's RGB and thermal, or a phone and PC
@@ -394,14 +357,11 @@
 acquisition and a post-processing suite, all implemented in a cohesive
 application.
 
-<<<<<<< HEAD
 ![Figure 4.4: Desktop GUI Layout](../../diagrams/fig_4_04_desktop_gui_layout.png)
 
 *Figure 4.4: Desktop GUI Layout illustrating the playback and annotation
 interface described above.)*
 
-=======
->>>>>>> 308423da
 ## 4.4 Communication Protocol and synchronisation Mechanism
 
 A custom **communication protocol** connects the PC controller with each
@@ -513,14 +473,11 @@
 can optionally delete its local data. This concludes the session's
 active phase and hands off to the data processing stage.
 
-<<<<<<< HEAD
 ![Figure 4.5: Protocol Sequence](../../diagrams/fig_4_05_protocol_sequence.png)
 
 *Figure 4.5: Protocol Sequence illustrating the messaging sequence and
 clock synchronisation described above.)*
 
-=======
->>>>>>> 308423da
 ## 4.5 Data Processing Pipeline
 
 The data processing pipeline encompasses everything from data capture on
@@ -642,14 +599,11 @@
 transferring remove manual steps, and the structured session directories
 prevent any mix-ups between sessions or devices.
 
-<<<<<<< HEAD
 ![Figure 4.6: Data Processing Pipeline](../../diagrams/fig_4_06_data_processing_pipeline.png)
 
 *Figure 4.6: Data Processing Pipeline providing an overview of the data processing
 pipeline from capture through to data export.)*
 
-=======
->>>>>>> 308423da
 ## 4.6 Implementation Challenges and Solutions
 
 Developing this complex system presented several implementation
@@ -804,37 +758,9 @@
 
 ## References
 
-<<<<<<< HEAD
+
 See [centralized references](references.md) for all citations used throughout this thesis.
-=======
-[1] Android CameraX. (2023). *Camera and Camera2 Documentation*.
-Google Developers. Available:
-<https://developer.android.com/training/camerax>
-
-[2] Nordic Semiconductor. (2023). *Android BLE Library*. GitHub
-Repository. Available:
-<https://github.com/NordicSemiconductor/Android-BLE-Library>
-
-[3] Serenegiant. (2023). *UVCCamera: USB Video Class (UVC) Camera
-Library for Android*. GitHub Repository. Available:
-<https://github.com/saki4510t/UVCCamera>
-
-[4] Shimmer Research. (2023). *Shimmer3 GSR+ Unit: User Manual*.
-Shimmer Research Ltd.
-
-[5] Lab Streaming Layer. (2023). *LSL Documentation*. Available:
-<https://labstreaminglayer.readthedocs.io/>
-
-[6] Postel, J. (1980). *RFC 793: Transmission Control Protocol*. IETF
-(Internet Engineering Task Force).
-
-[7] Mills, D. (2010). *RFC 5905: Network Time Protocol Version 4 --
-Protocol and Algorithms Specification*. IETF.
-
-[8] IEEE Computer Society. (2019). *IEEE 1588-2019: Precision Clock
-synchronisation Protocol for Networked Measurement and Control Systems*.
-IEEE Standards Association.
->>>>>>> 308423da
+
 
 [9] Riverbank Computing. (2024). *PyQt6 Documentation*. Available:
 <https://doc.qt.io/qtforpython/>
@@ -847,5 +773,3 @@
 
 [12] Python Software Foundation. (2024). *Zeroconf/mDNS Service Discovery*. Available:
 <https://python-zeroconf.readthedocs.io/>
-
-------------------------------------------------------------------------