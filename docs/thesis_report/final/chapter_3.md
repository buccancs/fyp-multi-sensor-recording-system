# Chapter 3: Requirements

## 3.1 Problem Statement and Research Context

<<<<<<< HEAD
The system is developed to support **contactless Galvanic Skin Response
(GSR) prediction research**. Traditional GSR measurement requires
contact sensors attached to a person's skin, but this project aims to
bridge **contact-based and contact-free physiological monitoring**. In
essence, the system enables researchers to collect **synchronized
multi-modal data** -- combining **wearable GSR sensor readings** with
**contactless signals** like thermal imagery and video -- to facilitate
the development of models that predict GSR without direct skin contact.
This addresses a key research gap: providing a reliable way to acquire
**ground-truth GSR data** alongside contactless sensor data in
experiments, ensuring all data streams are aligned in time for
analysis[\[1\]](https://github.com/buccancs/bucika_gsr/blob/7048f7f6a7536f5cd577ed2184800d3dad97fd08/architecture.md#L14-L21).

The research context for this system is physiological computing and
affective computing. The focus is on **stress and emotion analysis**,
where GSR is a common measure of sympathetic nervous system activity. By
integrating **thermal cameras, RGB video, and inertial sensors** with
the GSR sensor, the system creates a rich dataset for exploring how
observable signals (like facial thermal patterns or motion) correlate
with actual skin conductance changes. The **multi-sensor recording
platform** operates in real-world environments (e.g. lab or field
studies) and emphasizes **temporal precision and data integrity** so
that subtle physiological responses can be captured and later aligned
for machine learning model
training[\[1\]](https://github.com/buccancs/bucika_gsr/blob/7048f7f6a7536f5cd577ed2184800d3dad97fd08/architecture.md#L14-L21).
Overall, the system's goal is to facilitate experiments that would
**simultaneously record a participant's physiological responses and
visual/thermal cues**, providing a foundation for research into
contactless stress detection.

## 3.2 Requirements Engineering Approach

The requirements for the system were derived using an **iterative,
research-driven approach**. Initially, high-level objectives (such as
*"enable synchronized GSR and video recording"*) were identified from
the research goals. These were refined through *requirements
elicitation* that included the needs of researchers conducting
experiments (the primary stakeholders) and the technical constraints of
available hardware. The project followed a **prototyping and refinement
methodology**: early versions of the system were implemented and tested,
and feedback was used to update the requirements. For example, as the
implementation progressed, additional needs such as **data encryption**
and **device fault tolerance** were recognized and added to the
requirements (evident from commit history showing security checks and
recovery features being
introduced[\[2\]](https://github.com/buccancs/bucika_gsr/blob/7048f7f6a7536f5cd577ed2184800d3dad97fd08/PythonApp/production/runtime_security_checker.py#L110-L119)[\[3\]](https://github.com/buccancs/bucika_gsr/blob/7048f7f6a7536f5cd577ed2184800d3dad97fd08/PythonApp/session/session_synchronizer.py#L153-L161)).

Requirements engineering was performed in alignment with IEEE
guidelines. Each requirement was documented with a unique ID and
categorized (functional vs. non-functional). The team maintained close
alignment between requirements and implementation -- the repository's
structure and commit messages show that whenever a new capability was
implemented (e.g. a **calibration module** or **time synchronization
service**), it corresponded to a defined requirement. Traceability was
informally maintained by referencing issues/ADRs for major features. In
summary, the approach was **incremental and user-focused**: starting
from the core research use cases, and continuously refining the system
requirements as technical insights were gained during development.
=======
The system is developed to support contactless Galvanic Skin Response (GSR) prediction research. Traditional GSR measurement requires contact sensors attached to a person's skin, but this project aims to bridge contact-based and contact-free physiological monitoring. In essence, the system enables researchers to collect synchronized multi-modal data – combining wearable GSR sensor readings with contactless signals like thermal imagery and video – to facilitate the development of models that predict GSR without direct skin contact. This addresses a key research gap: providing a reliable way to acquire ground-truth GSR data alongside contactless sensor data in experiments, ensuring all data streams are aligned in time for analysis[[1]](https://github.com/buccancs/bucika_gsr/blob/7048f7f6a7536f5cd577ed2184800d3dad97fd08/architecture.md#L14-L21).

The research context for this system is physiological computing and affective computing. The focus is on stress and emotion analysis, where GSR is a common measure of sympathetic nervous system activity. By integrating thermal cameras, RGB video, and inertial sensors with the GSR sensor, the system creates a rich dataset for exploring how observable signals (like facial thermal patterns or motion) correlate with actual skin conductance changes. The multi-sensor recording platform operates in real-world environments (e.g. lab or field studies) and emphasizes temporal precision and data integrity so that subtle physiological responses can be captured and later aligned for machine learning model training[[1]](https://github.com/buccancs/bucika_gsr/blob/7048f7f6a7536f5cd577ed2184800d3dad97fd08/architecture.md#L14-L21). Overall, the system's goal is to facilitate experiments that would simultaneously record a participant's physiological responses and visual/thermal cues, providing a foundation for research into contactless GSR prediction methods.

## 3.2 Requirements Engineering Approach

**Stakeholder Analysis:** We identified four primary stakeholders whose needs shaped the requirements:

- **Research scientists:** Require accurate, high-fidelity data and an easy-to-use system during experiments.
- **Study participants:** Require unobtrusive monitoring for comfort and privacy (hence the push for contactless methods and minimal wearable hardware).
- **Technical developers/maintainers:** Require the software to be maintainable, extensible, and testable for long-term use.
- **Ethics committees (IRBs):** Concerned with participant safety and data security/privacy.

Each stakeholder group contributed distinct requirements. For example, researchers emphasized precise data synchronization and multi-modal integration; participants influenced requirements for comfort and anonymity; developers demanded a modular architecture and high code quality for reliability; and ethics boards highlighted the need for secure data handling.

Given the experimental nature of the project, the requirements process was iterative and incremental. We followed an agile-like approach: initial core requirements were derived from the research objectives (e.g. "record thermal and video data synchronized with GSR"), and a prototype system was quickly built to test feasibility. As we integrated actual sensors and conducted trial runs, new requirements and refinements emerged (for instance, the need for automatic device re-connection if a drop occurs, or a way to log stimulus events during recording). The development was evolutionary, with each code commit often implementing or refining a specific requirement (for example, adding the Shimmer sensor integration or improving time synchronization). This process ensured that requirements stayed aligned with practical implementation feedback.

We also followed standard software requirements specification practices (per IEEE guidelines) to document each requirement with a unique identifier, a description, and a priority. Requirements were categorized as functional or non-functional for clarity. Throughout development, we placed a strong emphasis on validation and testing to ensure each requirement was met. A comprehensive test suite (with over 95% code coverage) automatically checked that each functional requirement (device communication, data recording, etc.) worked as expected in real-world scenarios. In summary, a combination of up-front analysis and continuous iteration produced a set of requirements that guided the system's design and implementation.

## 3.3 Functional Requirements Overview

Table 3.1 lists the Functional Requirements (FR) for the multi-sensor recording system. Each requirement has a unique ID and a priority level (H = High, M = Medium). These requirements describe what the system must do to meet the needs of coordinating multiple devices, acquiring various sensor data streams, synchronizing and storing data, and supporting the researcher's workflow.

**Table 3.1 -- Functional Requirements**

| ID | Functional Requirement Description | Priority |
|----|-----------------------------------|----------|
| FR-01 | **Centralized Multi-Device Coordination:** Provide a PC-based master controller (application) that can connect to and manage multiple remote recording devices (Android smartphones). This allows one operator to initiate and control recording sessions on all devices from a single interface. | H |
| FR-02 | **User Interface for Session Control:** The PC controller shall have a graphical user interface (GUI) for setting up sessions, displaying device status, and controlling recordings (start/stop). The GUI should display all connected devices and let the user monitor the recording process in real time. | H |
| FR-03 | **High-Precision Synchronization:** Synchronize all data streams (video frames, thermal frames, GSR samples) to a common timeline. All devices should start recording nearly simultaneously, achieving time alignment within ~1 ms. Each frame or sample must be timestamped to allow precise cross-modal alignment. | H |
| FR-04 | **Visual Video Capture:** Each Android recording device shall capture high-resolution RGB video of the participant during the session. The system should support at least 30 fps at HD (720p) or higher (up to the device's capabilities, e.g. 1080p or 4K). The video recording should be continuous for the session duration and saved in a standard format (e.g. MP4). | H |
| FR-05 | **Thermal Imaging Capture:** If a device has a thermal camera, capture thermal infrared video in parallel with the RGB video. Thermal frames must be recorded at the highest available resolution and frame rate (device-dependent) and time-synchronized with the other streams. This provides contactless skin temperature data corresponding to the participant's physiological state. | H |
| FR-06 | **GSR Sensor Integration:** Integrate Shimmer GSR sensor devices to collect ground-truth physiological signals (electrodermal activity, etc.). The PC can interface with the Shimmer either directly via Bluetooth or via an Android phone acting as a relay. All connected GSR sensors should be handled concurrently, and their data samples (GSR conductance, plus any other channels like PPG or accelerometer) must be timestamped and synchronized with the session timeline. | H |
| FR-07 | **Session Management and Metadata:** Allow the user to create a new recording session which is automatically assigned a unique Session ID. During a session, the controller maintains metadata (session start time, optional configured duration, list of active devices/sensors). When a session starts, each device and sensor is recorded in the session metadata; when the session stops, the end time and duration are also recorded. A session metadata file (e.g. JSON or text) shall be saved summarizing the session details for future reference. | H |
| FR-08 | **Local Data Storage (Offline-First):** All recording devices shall store captured data locally on the device during the session (rather than streaming everything) to avoid dependence on continuous network connectivity. Each phone saves its video stream as files locally (and the PC saves any data it captures), and GSR data is logged to a local file (e.g. CSV) on whichever system is collecting it. Each data file is timestamped or contains timestamps internally. This offline-first design ensures no data is lost if the network connection is disrupted, maximizing reliability. | H |
| FR-09 | **Data Aggregation and Transfer:** After a session ends, the system shall automatically aggregate the distributed data. The PC controller will instruct each Android device to transfer its recorded files (videos, sensor data, etc.) to the PC over the network. Files are sent in chunks with verification – the PC confirms file sizes and integrity upon receipt. All files from the session are collected into the PC's session folder for central storage. (If automatic transfer fails or is unavailable, manual file retrieval is allowed as a fallback.) | M |
| FR-10 | **Real-Time Status Monitoring:** The PC interface shall display real-time status updates from each connected device, including indicators such as recording state (recording or idle), battery level, available storage, and connection health. During an active session, the operator can see that all devices are recording and get alerts (e.g. low battery warnings) in real time. Optionally, the PC may also show a low-frame-rate preview (thumbnail) of each video stream for verification. These status and preview updates help the user ensure data quality throughout the session. | M |
| FR-11 | **Event Annotation:** The system shall allow the researcher to annotate events during a recording session. For example, if a stimulus is presented at a certain time, the researcher can log an event via the PC app (or a hardware trigger). The event is recorded with a timestamp (relative to session start) and a brief description or type. All such events are saved (e.g. in a stimulus_events.csv file in the session folder) to facilitate aligning external events with the physiological data during analysis. | M |
| FR-12 | **Sensor Calibration Mode:** Provide a mode or tools to calibrate sensors and configure their settings before a session. This includes the ability to capture calibration data for the cameras (e.g. to spatially align a thermal camera with the RGB camera using a reference pattern) and to adjust sensor settings (focus, exposure, thermal sensitivity, etc.) as needed. Calibration data (like checkerboard images or known thermal target images) are stored in a dedicated calibration folder for the session or device. This ensures the multi-modal data can be properly registered and any sensor biases can be corrected in post-processing. | M |
| FR-13 | **Post-Session Data Processing:** Support optional post-processing steps on the recorded data to enrich the dataset. For example, after a session, a hand segmentation algorithm could be run on the video frames to identify and crop the participant's hand region (since GSR is typically measured on the hand). If this feature is enabled, the PC controller will automatically invoke the hand segmentation module on the session's video files and save the results (segmented images or masks) in the session folder. This post-processing is configurable by the user and helps automate part of the data analysis preparation. | M |

**Discussion:** The functional requirements above cover the core capabilities of the system. Together they ensure that the multi-sensor recording system can capture synchronized data from multiple devices and sensors and manage that data effectively for research use. Coordination of multiple devices and tight time sync (FR-01, FR-02, FR-03) were top priorities, as precise alignment of different data modalities is essential. Requirements FR-04, FR-05, and FR-06 address the data collection needs for each modality (visual video, thermal imaging, and GSR), reflecting the system's multi-modal scope. Session handling and data management (FR-07, FR-08, FR-09) form the backbone that guarantees recordings are well-organized and safely stored (for example, by creating session metadata and using on-device storage to prevent data loss). Real-time feedback and user control (FR-10, FR-11) improve the system's usability during experiments, allowing the operator to monitor progress and mark important moments. Finally, FR-12 and FR-13 provide advanced capabilities (sensor calibration and post-processing) that enhance data quality and utility; these are medium priority since the system can function without them, but they add value for achieving high-quality research results. Many of these requirements are directly supported by the implementation – for instance, the code's ShimmerManager class demonstrates the multi-sensor integration and error handling for GSR sensors, and the session management logic creates metadata files and directory structures as specified. The next section discusses the constraints and quality attributes (non-functional requirements) that the system must also meet.

## 3.4 Non-Functional Requirements

Beyond the features and behaviors described above, the system must satisfy several Non-Functional Requirements (NFR) defining performance, reliability, usability, and other quality attributes. Table 3.2 summarizes the key NFRs (with unique IDs and priorities). These ensure the system not only works, but works effectively and reliably in its intended contexts (e.g. research labs, possibly mobile or field environments with human participants).

**Table 3.2 -- Non-Functional Requirements**

| ID | Non-Functional Requirement Description | Priority |
|----|----------------------------------------|----------|
| NFR-01 | **Real-Time Performance:** The system shall operate in real time, handling incoming data without significant delay. All components must be efficient enough to capture video at full frame rate and sensor data at full sampling rate, with no frame drops or excessive buffering. For example, the Android app should sustain 30 FPS video recording while sampling GSR at ~50 Hz simultaneously. The end-to-end latency from capturing a sample/frame to logging it with a timestamp should be very low (well below 100 ms) to keep the system responsive. | High |
| NFR-02 | **Synchronization Accuracy:** The system's time synchronization and triggering mechanisms must be precise (see FR-03). The design should ensure any timestamp difference between devices is only on the order of a few milliseconds. In practice this may require time sync protocols or clock calibration. Each data sample is tagged with both the device's local time and a unified reference time for alignment during analysis. This ensures the dataset is properly time-aligned across modalities. | High |
| NFR-03 | **Reliability and Fault Tolerance:** The system must be reliable during long recording sessions. It should handle errors gracefully – for example, if a device temporarily disconnects (due to a network drop or power issue), the system will attempt to reconnect automatically and continue the session without crashing. Data already recorded should remain safe (saved locally on devices). The system should not lose or corrupt data even if an interruption occurs; any partial data should be cleanly saved up to that point. Robust error handling and recovery mechanisms are in place (e.g. retry logic for device connections and file transfers). | High |
| NFR-04 | **Data Integrity and Accuracy:** Ensure the integrity and accuracy of all recorded data. All data files (videos, sensor CSVs, etc.) should be verified for correctness after recording – for example, during file transfer the system confirms file sizes and acknowledges receipt. Timestamps must remain consistent and accurate (with no significant clock drift during a session). The GSR sensor data should be sampled at a stable rate and recorded with correct units (e.g., microSiemens for conductance) without clipping or quantization errors. This is crucial for the scientific validity of the dataset. | High |
| NFR-05 | **Scalability (Multi-Device Support):** The architecture should scale to multiple recording devices running concurrently. Adding more Android devices (or additional Shimmer sensors) to a session should have only a manageable (approximately linear) impact on performance. The network and PC controller must handle the bandwidth of multiple video streams and sensor feeds. At minimum, the system should support at least two Android devices plus one or two Shimmer sensors recording together. The design (e.g. multi-threaded server, asynchronous I/O) allows adding more devices with minimal modifications. | Medium |
| NFR-06 | **Usability and Accessibility:** The system's user interface and workflow shall be designed for ease of use by researchers who may not be software experts. The PC application should be straightforward to install and run, and starting a recording session should be simple (for example, devices auto-discover the PC and a single click begins recording). Visual feedback (related to FR-10) is provided to reassure the user that devices are recording properly. The Android app should require minimal interaction — ideally it launches and connects automatically to the PC. Clear notifications or dialogs should guide the user if any issues occur (such as missing permissions or errors). The system should also be well-documented so that new users can learn to operate it quickly. | High |
| NFR-07 | **Maintainability and Extensibility:** Design the software with clean code and a modular architecture to facilitate maintenance and future extensions. For example, the Android app follows an MVVM (Model-View-ViewModel) architecture with dependency injection (Hilt) to separate concerns, making it easier to modify or upgrade components (such as replacing the camera subsystem or adding a new sensor) without affecting other parts. The PC software likewise separates the GUI, networking, and data management into distinct modules. We enforced code quality metrics (e.g. complexity limits) and maintained a high level of automated test coverage. This way, developers can refactor or add features with confidence, and the system remains sustainable as a research platform. | Medium |
| NFR-08 | **Portability:** The system should be portable and not rely on specialized or expensive hardware beyond the sensors and standard devices. The PC controller is a cross-platform Python application that runs on typical laptops or desktops (requiring only moderate processing power, ~4 GB RAM, and Python 3.8+). The Android app runs on common Android devices (Android 8.0 or above) and supports a range of phone models, as long as they have the required sensors (camera, etc.) and Bluetooth for the Shimmer. This allows the system to be deployed in different laboratories or even off-site (using a standard Wi-Fi router or hotspot). Communication between PC and mobiles uses standard interfaces (TCP/IP network with JSON messages) with no wired connections needed, providing flexibility in where and how the system can be used. | Medium |
| NFR-09 | **Security and Data Privacy:** Basic security measures should be in place even in controlled research settings. Network communication (commands and file transfers over JSON) should be confined to a secure local network, and only authorized devices (ones that perform the correct handshake) are allowed to connect to the PC controller to prevent unauthorized access. Additionally, participant data (video and physiological signals) are sensitive, so the system should support options to encrypt stored data or otherwise protect data at rest in line with institutional guidelines. For example, recorded files can be kept on encrypted drives or kept pseudonymized by not using personal identifiers in file names. (Full real-time encryption of streams is not implemented in this version, but this requirement is noted to encourage ethical data handling.) | Medium |

**Discussion:** These non-functional requirements underscore the system's quality attributes needed for research use. Real-time performance (NFR-01) and precise synchronization (NFR-02) ensure the data quality meets scientific standards – the system can capture high-resolution, high-frequency data in sync, which is essential for meaningful analysis. Reliability and data integrity (NFR-03, NFR-04) are critical because experimental sessions are often unrepeatable; the system must not crash or lose data during a trial. Scalability (NFR-05) anticipates that the research may expand to more devices or participants – the system's distributed architecture (multi-threaded server and modular device handling) was designed to accommodate growth with minimal rework. Usability (NFR-06) was a high priority because a complicated setup could impede researchers; features like automatic device discovery and real-time feedback were included to make the system as user-friendly as possible. Maintainability and extensibility (NFR-07) have been addressed by rigorous software engineering practices (we extensively refactored and documented the code to manage complexity), meaning the system can be updated or improved (e.g., adding a new sensor type or algorithm) by future developers with relative ease. Portability (NFR-08) ensures the system can be used in various settings – in a lab or out in the field – without requiring heavy infrastructure. Finally, security and privacy (NFR-09) reflect an ethical dimension: while not the primary focus, the system is designed to run on closed local networks and can incorporate data protection measures so that sensitive participant data is safeguarded. In summary, the NFRs complement the functional requirements by ensuring the system operates efficiently, reliably, and responsibly in practice.

## 3.5 Use Case Scenarios

To illustrate intended usage, this section describes several primary use case scenarios. These scenarios represent typical workflows for the multi-sensor recording system and demonstrate how the functional requirements work together to support research activities. (Figure 3.1 provides a use case diagram summarizing the actors and interactions in these scenarios – placeholder.) The main actor is the Researcher using the PC Master Controller, with secondary actors being the Recording Devices (Android phones running the app) and the Participant(s) being recorded. The scenarios assume that all devices have been set up on the same network and the software is running on the PC and phones.

### Use Case 1: Multi-Participant Recording Session 

**"Conduct a synchronized multi-sensor recording for one or more participants."**

In this primary scenario, a researcher conducts an experimental session involving physiological monitoring. The steps are as follows:

**Setup:** The researcher powers on all the Android devices (for example, two smartphones, each positioned to record a different participant) and starts the recording app on each. Each participant is fitted with a Shimmer GSR sensor (worn on the fingers) which is either connected directly to the PC or paired with one of the phones. All devices join the same Wi-Fi network. The researcher launches the PC Controller application and sees that each device has automatically registered with the PC (each phone sends a "hello" announcement to the PC, and appears in the PC's UI as an available device). The PC interface shows each device's identifier and its capabilities (e.g., "Device A: camera + thermal" and "Device B: camera + GSR").

**Initiate Recording:** The researcher optionally enters session details in the PC interface (like a session name or notes) and clicks "Start Session." The PC controller broadcasts a start recording command to all connected devices. Each Android device receives the command and begins recording its data: the cameras start capturing video (saving to MP4 files locally), and if a device has a Shimmer sensor paired, it starts streaming GSR data to a local file. (If the PC itself is also recording, e.g. via a USB webcam, it begins recording at this time as well.) All devices are synchronized to start together – they either begin immediately upon receiving the command or use a coordinated start time so their clocks align (the system accounts for network latency by prepping devices in advance). The PC UI updates to show that each device is recording (e.g., an indicator or timer for each), and a session timer begins on the PC.

**Data Collection:** During the session (which could range from a few minutes to an hour or more), the system continuously collects data from all devices. Each smartphone writes video frames to its local storage and periodically sends status updates to the PC (including info like battery level, recording duration, file size, etc., per FR-10). The Shimmer sensors continuously stream GSR readings (and possibly additional signals like PPG or accelerometer). If a Shimmer is connected directly to the PC, the PC logs those readings in real time; if a Shimmer is connected via a phone, the phone relays the sensor data packets to the PC over the network or simply stores them to merge with its own file later. All data streams are timestamped consistently (each device maintains a synchronized clock or uses timestamps from the PC) so they align on a common timeline. If any device encounters an error (for example, a camera error or a Bluetooth disconnection), it automatically attempts to recover (restart the camera, reconnect the sensor) without requiring user intervention, as long as the session is ongoing. The researcher can glance at the PC dashboard to monitor progress – for instance, a small preview image might update for each device, confirming the video feeds, and status text like "Device A: Recording 120 s, Battery 85%" shows that things are running smoothly.

**Concurrent Participants:** This use case supports multiple participants simultaneously. For example, if two participants are interacting together, each participant is recorded by a separate phone and has a separate GSR sensor. The PC coordinates both data streams. Essentially, the steps above occur in parallel for each device – because of the system's scalable design, it can handle two (or more) sets of data as easily as one. The PC's session management will log both devices under the same session ID, and all the data will share a synchronized timeline. This enables the researcher to capture social or group scenarios with synchronized physiological measurements for each person.

**Stop Session:** When the experiment or recording duration is complete, the researcher clicks "Stop Session" on the PC. The PC controller sends a stop command to all devices. Each Android device stops recording: it finalizes its video file (ensuring the file is properly saved) and finalizes any sensor data file. Each device then sends a final status update (e.g., "Saved 300 s of video, file size 500 MB"). At this point, the PC begins the data aggregation process (per FR-09): it requests each device to transmit its recorded files. One by one, the phones send their files to the PC – for example, Device A sends its session_<timestamp>_rgb.mp4 and session_<timestamp>_thermal.mp4 files, Device B sends its session_<timestamp>_rgb.mp4 and session_<timestamp>_sensors.csv. The PC receives these files in chunks over the network and writes them into a structured session folder on the PC (e.g., recordings/session_<timestamp>/DeviceA_rgb.mp4, etc.). The PC verifies that each received file's size matches what the device reported. Once all files from all devices have been received, the PC marks the session as completed, updates the session metadata (inserting the end time and duration), and shows a summary to the researcher (for example, "Session completed: 2 devices, 2 video files, 1 sensor file, duration 5:00"). The researcher now has all the data centrally on the PC and can proceed to analyze it.

**Post-conditions:** As a result of this use case, all relevant multi-modal data is recorded and consolidated. The session folder on the PC contains all files for the session, organized by device or type – for example, each device's video files, any thermal video, the GSR CSV file(s), plus the session metadata and an events log. The researcher thus obtains a complete, time-synchronized dataset from the multi-participant session, ready for model training or other analysis.

### Use Case 2: System Calibration and Configuration 

**"Calibrate sensors and configure system settings prior to recording."**

This secondary use case is typically performed before data collection sessions as a preparatory step. The goal is to ensure all sensors are properly configured and aligned, so that the data collected will be of high quality.

**Camera Calibration:** The researcher calibrates the alignment between the RGB and thermal cameras (either the two sensors on one device, or one on each of two devices). Using a calibration function in the system (accessible via the PC UI or on the device app), the researcher places a known reference object (such as a checkerboard pattern or a thermal reference pad) in view of the cameras. They then trigger a calibration capture, prompting the system to capture a set of images from the RGB and thermal cameras at the same time. These image pairs are saved in a calibration/ folder for that session. Later, the researcher can use these images to compute a spatial transformation that maps thermal images to the RGB images (this may be done using an external script or a provided calibration tool). The resulting calibration parameters (e.g., a transformation matrix) can be saved and later used during data analysis so that the thermal and RGB data overlay correctly.

**Time Synchronization Check:** The researcher runs a synchronization test to confirm that all devices are properly time-aligned. This involves triggering a simultaneous event (like flashing a light or making a sound) that all devices can detect, then checking that the timestamps recorded by each device for this event are within the acceptable tolerance (e.g., <5 ms difference). If the sync is off, the system provides feedback and may re-run the NTP synchronization process to correct any drift.

**Sensor Configuration:** The researcher adjusts settings for each sensor as needed for the experimental protocol. For example, they might set the camera focus to a specific distance, adjust exposure settings, or configure the thermal camera's temperature range. For the Shimmer GSR sensor, they might set the sampling rate or enable additional channels (like heart rate or accelerometer). These settings are saved as part of the session configuration and can be reused for future sessions with similar setups.

**Validation:** Before proceeding to actual data collection, the researcher runs a brief test recording (e.g., 30 seconds) to confirm that all devices are working properly, data is being saved in the expected formats, and timestamps are aligned. This test helps catch any issues early rather than discovering problems partway through an important experimental session.
benefit from unobtrusive monitoring (hence the need for contactless
methods and minimal encumbrances); (3) **Technical
maintainers/developers** of the system who need the software to be
maintainable, extensible, and testable; and (4) **Institutional review
boards / ethics committees**, concerned with data security and
participant safety. Each stakeholder group introduced distinct
requirements. For example, researchers emphasized data synchronisation
accuracy and multi-modal integration, participants motivated
requirements for comfort and privacy, and developers focused on modular
architecture and high code quality standards to ensure reliability.

Given the experimental nature of the project, the **requirements
engineering approach was iterative and incremental**. The team followed
an agile-like process: initial core requirements were established from
the research objectives (e.g. *"record thermal and video data
synchronised with GSR"*), and a **prototype system** was quickly built
to validate feasibility. As the prototype was tested with actual
sensors, new requirements and refinements were discovered (for instance,
the need for automated device re-connection on failure, or a method to
log stimulus events during recording). The repository's commit history
reflects these iterations -- each commit often corresponded to
implementing or refining a specific requirement (e.g. adding the Shimmer
sensor integration or improving time synchronisation). This evolutionary
process ensured continuous alignment between requirements and
implementation.

The project also adhered to established **software requirements
specification practices** (in line with IEEE guidelines) to
systematically document each requirement with an identifier,
description, and priority. Requirements were classified into functional
and non-functional categories for clarity. Throughout development, a
strong emphasis was placed on **validation and testing** to ensure
requirements were met: a thorough test suite (with \>95% coverage)
was developed to automatically verify that each functional requirement
(device communication, data recording, etc.) behaved as expected in real
scenarios. In summary, the requirements engineering combined up-front
analysis of research needs with continuous feedback from implementation,
resulting in a robust set of requirements that guided the system design
and implementation.
>>>>>>> 91c41802

## 3.3 Functional Requirements Overview

The functional requirements of the system are listed below. Each
requirement is labeled (FR#) and described in terms of what the system
**shall** do. These requirements were directly derived from the system's
implemented capabilities and verified against the source code:

- **FR1: Multi-Device Sensor Integration** -- The system shall support
  connecting and managing multiple sensor devices simultaneously. This
  includes **discovering and pairing Shimmer GSR sensors** via direct
  Bluetooth or through an Android device acting as a
  bridge[\[4\]](https://github.com/buccancs/bucika_gsr/blob/7048f7f6a7536f5cd577ed2184800d3dad97fd08/PythonApp/shimmer_manager.py#L244-L253)[\[5\]](https://github.com/buccancs/bucika_gsr/blob/7048f7f6a7536f5cd577ed2184800d3dad97fd08/PythonApp/shimmer_manager.py#L260-L268).
  If no real sensors are available, the system shall offer a
  **simulation mode** to generate dummy sensor data for
  testing[\[6\]](https://github.com/buccancs/bucika_gsr/blob/7048f7f6a7536f5cd577ed2184800d3dad97fd08/PythonApp/shimmer_manager.py#L268-L274).

- **FR2: Synchronized Multi-Modal Recording** -- The system shall start
  and stop data recording **synchronously** across all connected
  devices. When a recording session is initiated, the PC controller
  instructs each Android device to begin recording **GSR data**, **video
  (RGB camera)**, and **thermal imaging** in
  parallel[\[7\]](https://github.com/buccancs/bucika_gsr/blob/7048f7f6a7536f5cd577ed2184800d3dad97fd08/PythonApp/shimmer_pc_app.py#L120-L128).
  At the same time, the PC begins logging local sensor streams (e.g.
  from any directly connected Shimmer devices). All streams share a
  common session timestamp to enable later alignment.

- **FR3: Time Synchronization Service** -- The system shall synchronize
  clocks across devices to ensure all data is time-aligned. The PC
  provides a time sync mechanism (e.g. an NTP-like time server on the
  local network) so that each Android device can calibrate its clock to
  the PC's clock before and during
  recording[\[8\]](https://github.com/buccancs/bucika_gsr/blob/7048f7f6a7536f5cd577ed2184800d3dad97fd08/PythonApp/ntp_time_server.py#L66-L74)[\[9\]](https://github.com/buccancs/bucika_gsr/blob/7048f7f6a7536f5cd577ed2184800d3dad97fd08/PythonApp/ntp_time_server.py#L26-L34).
  This achieves a sub-millisecond timestamp accuracy between GSR
  readings and video frames, which is crucial for data integrity.

- **FR4: Session Management** -- The system shall organize recordings
  into sessions, each with a unique ID or name. It shall allow the user
  (researcher) to **create a new session**, automatically timestamped,
  and then **terminate the session** when finished. Upon session start,
  a directory is created on the PC to store data, and a session metadata
  file is
  initialized[\[10\]](https://github.com/buccancs/bucika_gsr/blob/7048f7f6a7536f5cd577ed2184800d3dad97fd08/PythonApp/session/session_manager.py#L64-L73).
  When the session ends, the metadata (start/end time, duration, status)
  is finalized and
  saved[\[11\]](https://github.com/buccancs/bucika_gsr/blob/7048f7f6a7536f5cd577ed2184800d3dad97fd08/PythonApp/session/session_manager.py#L82-L91).
  Only one session can be active at a time, preventing overlap.

- **FR5: Data Recording and Storage** -- For each session, the system
  shall record: (a) **Physiological sensor data** from the Shimmer GSR
  module (including GSR conductivity and any other enabled channels like
  PPG, accelerometer, etc., sampled at a default 128
  Hz)[\[12\]](https://github.com/buccancs/bucika_gsr/blob/7048f7f6a7536f5cd577ed2184800d3dad97fd08/PythonApp/shimmer_manager.py#L128-L135)[\[13\]](https://github.com/buccancs/bucika_gsr/blob/7048f7f6a7536f5cd577ed2184800d3dad97fd08/PythonApp/shimmer_manager.py#L101-L109),
  and (b) **Video and thermal data** from each Android device (with at
  least 1920×1080 resolution video at 30
  FPS)[\[14\]](https://github.com/buccancs/bucika_gsr/blob/7048f7f6a7536f5cd577ed2184800d3dad97fd08/protocol/config.json#L18-L26).
  Sensor readings are streamed to the PC in real-time and written to
  local files (CSV format for numerical data) as they arrive, to avoid
  data
  loss[\[15\]](https://github.com/buccancs/bucika_gsr/blob/7048f7f6a7536f5cd577ed2184800d3dad97fd08/PythonApp/shimmer_manager.py#L163-L171).
  Each Android device stores its own raw video/thermal files during
  recording and later transfers them to the PC (see FR7). The system
  shall handle **audio recording** as well if enabled (e.g. microphone
  audio at 44.1
  kHz)[\[16\]](https://github.com/buccancs/bucika_gsr/blob/7048f7f6a7536f5cd577ed2184800d3dad97fd08/protocol/config.json#L26-L34),
  syncing it with other data streams.

- **FR6: User Interface for Monitoring & Control** -- The system shall
  provide a GUI on the PC for the researcher to control sessions and
  monitor devices. This includes listing connected devices and their
  status (e.g. battery level, streaming/recording
  state)[\[17\]](https://github.com/buccancs/bucika_gsr/blob/7048f7f6a7536f5cd577ed2184800d3dad97fd08/PythonApp/shimmer_pc_app.py#L176-L185),
  letting the user start/stop sessions, and showing indicators like
  recording timers and data sample counts. The UI should also display
  preview feeds or status updates periodically (for example, updating
  every few seconds with how many samples have been
  received)[\[18\]](https://github.com/buccancs/bucika_gsr/blob/7048f7f6a7536f5cd577ed2184800d3dad97fd08/PythonApp/shimmer_pc_app.py#L260-L267).
  **Device panels** in the UI will indicate if a device is disconnected
  or has errors so the user can take
  action[\[19\]](https://github.com/buccancs/bucika_gsr/blob/7048f7f6a7536f5cd577ed2184800d3dad97fd08/PythonApp/shimmer_pc_app.py#L234-L242).

- **FR7: Device Synchronization and Signals** -- The system shall
  coordinate multiple devices by sending control commands and sync
  signals. For example, the PC can broadcast a **synchronization cue**
  (such as a flash or buzzer) to all Android devices to mark a moment in
  time across
  videos[\[20\]](https://github.com/buccancs/bucika_gsr/blob/7048f7f6a7536f5cd577ed2184800d3dad97fd08/PythonApp/shimmer_pc_app.py#L170-L173).
  These signals (e.g. visual flash on phone screens) help with aligning
  footage during analysis. The system uses a JSON-based command protocol
  so that the PC can instruct devices to start/stop recording and
  perform actions in unison.

- **FR8: Fault Tolerance and Recovery** -- If a device (Android or
  sensor) disconnects or fails during an active session, the system
  shall **detect the event** and continue the session with the remaining
  devices[\[19\]](https://github.com/buccancs/bucika_gsr/blob/7048f7f6a7536f5cd577ed2184800d3dad97fd08/PythonApp/shimmer_pc_app.py#L234-L242).
  The PC will log a warning and mark the device as
  offline[\[3\]](https://github.com/buccancs/bucika_gsr/blob/7048f7f6a7536f5cd577ed2184800d3dad97fd08/PythonApp/session/session_synchronizer.py#L153-L161).
  When the device reconnects, it should be able to rejoin the ongoing
  session seamlessly. The system will attempt to **recover the session
  state** on that device by re-synchronizing and sending any queued
  commands that were missed while it was
  offline[\[21\]](https://github.com/buccancs/bucika_gsr/blob/7048f7f6a7536f5cd577ed2184800d3dad97fd08/PythonApp/session/session_synchronizer.py#L163-L171)[\[22\]](https://github.com/buccancs/bucika_gsr/blob/7048f7f6a7536f5cd577ed2184800d3dad97fd08/PythonApp/session/session_synchronizer.py#L174-L182).
  This ensures a temporary network drop doesn't invalidate the entire
  session.

- **FR9: Calibration Utilities** -- The system shall include tools for
  **calibrating sensors and cameras**. In particular, it provides a
  calibration procedure for aligning the thermal camera field-of-view
  with the RGB camera (e.g. using a checkerboard pattern). The user can
  perform a calibration session where images are captured and
  calibration parameters are computed. Configuration parameters for
  calibration (such as pattern type, pattern size, number of images,
  etc.) are adjustable in the system
  settings[\[23\]](https://github.com/buccancs/bucika_gsr/blob/7048f7f6a7536f5cd577ed2184800d3dad97fd08/protocol/config.json#L54-L62).
  The resulting calibration data is saved so that recorded thermal and
  visual data can be accurately merged in analysis. *(This requirement
  is derived from the presence of a calibration module in the code
  base.)*

- **FR10: Data Transfer and Aggregation** -- After a session is stopped,
  the system shall support transferring all recorded data from each
  Android device to the PC for central storage. The Android application
  will package the session's files (video, thermal images, any local
  sensor logs) and send them to the PC over the
  network[\[24\]](https://github.com/buccancs/bucika_gsr/blob/7048f7f6a7536f5cd577ed2184800d3dad97fd08/AndroidApp/src/main/java/com/multisensor/recording/managers/FileTransferManager.kt#L124-L132)[\[25\]](https://github.com/buccancs/bucika_gsr/blob/7048f7f6a7536f5cd577ed2184800d3dad97fd08/AndroidApp/src/main/java/com/multisensor/recording/managers/FileTransferManager.kt#L142-L150).
  The PC, upon receiving each file, saves it in the appropriate session
  folder and updates the session metadata to include that file entry
  (with file type and
  size)[\[26\]](https://github.com/buccancs/bucika_gsr/blob/7048f7f6a7536f5cd577ed2184800d3dad97fd08/PythonApp/session/session_manager.py#L130-L138).
  This automation ensures that the researcher can easily retrieve all
  data without manually offloading devices. If any file fails to
  transfer, the system logs an error and (if possible) retries the
  transfer, so that data is not silently
  lost[\[27\]](https://github.com/buccancs/bucika_gsr/blob/7048f7f6a7536f5cd577ed2184800d3dad97fd08/AndroidApp/src/main/java/com/multisensor/recording/managers/FileTransferManager.kt#L156-L165).

*(The above functional requirements are implemented across various
components of the code. For example, the ability to connect multiple
devices and record simultaneously is implemented in the*
`ShimmerPCApplication` *start_session
logic[\[7\]](https://github.com/buccancs/bucika_gsr/blob/7048f7f6a7536f5cd577ed2184800d3dad97fd08/PythonApp/shimmer_pc_app.py#L120-L128),
and the session metadata management is implemented in*
`SessionManager`*[\[10\]](https://github.com/buccancs/bucika_gsr/blob/7048f7f6a7536f5cd577ed2184800d3dad97fd08/PythonApp/session/session_manager.py#L64-L73).)*

## 3.4 Non-Functional Requirements

In addition to the core functionality, the system must meet several
non-functional requirements that ensure it is usable in a research
setting. These include:

- **NFR1: Performance (Real-Time Data Handling)** -- The system must
  handle data in real-time, with minimal latency and sufficient
  throughput. It should support at least **128 Hz sensor sampling and 30
  FPS video recording concurrently** without data loss or buffering
  issues. The design uses multi-threading and asynchronous processing to
  achieve this (e.g. a thread pool is used for data
  handling)[\[28\]](https://github.com/buccancs/bucika_gsr/blob/7048f7f6a7536f5cd577ed2184800d3dad97fd08/PythonApp/shimmer_manager.py#L169-L177).
  Video is recorded at \~5 Mbps bitrate and audio at 128 kbps, which the
  system must write to storage in
  real-time[\[29\]](https://github.com/buccancs/bucika_gsr/blob/7048f7f6a7536f5cd577ed2184800d3dad97fd08/protocol/config.json#L30-L37).
  Even with multiple devices (e.g. 3+ cameras and a GSR sensor), the
  system should not drop frames or samples due to performance
  bottlenecks.

- **NFR2: Temporal Accuracy** -- Clock synchronization accuracy between
  devices should be on the order of milliseconds or better. The system's
  built-in NTP time server and sync protocol aim to keep timestamp
  differences very low (e.g. **\<5 ms offset and jitter** as logged
  after
  synchronization)[\[9\]](https://github.com/buccancs/bucika_gsr/blob/7048f7f6a7536f5cd577ed2184800d3dad97fd08/PythonApp/ntp_time_server.py#L26-L34).
  This is critical for valid sensor fusion; hence the system
  continuously synchronizes device clocks during a session. Timestamp
  precision is maintained in all logs (to milliseconds) and all devices
  use the PC's time reference for consistency.

- **NFR3: Reliability and Fault Tolerance** -- The system must be robust
  to interruptions. If a sensor or network link fails, the rest of the
  system continues recording unaffected (as per FR8). Data already
  recorded must be safely preserved even if a session ends unexpectedly
  (e.g. the PC app crashing). The system's session design ensures that
  files are written incrementally and closed properly on stop, to avoid
  corruption. A **recovery mechanism** is in place to handle device
  reconnections (queuing messages while a device is
  offline)[\[3\]](https://github.com/buccancs/bucika_gsr/blob/7048f7f6a7536f5cd577ed2184800d3dad97fd08/PythonApp/session/session_synchronizer.py#L153-L161)[\[21\]](https://github.com/buccancs/bucika_gsr/blob/7048f7f6a7536f5cd577ed2184800d3dad97fd08/PythonApp/session/session_synchronizer.py#L163-L171).
  In addition, the Shimmer device interface has an auto-reconnect option
  to try re-establishing Bluetooth connections
  automatically[\[12\]](https://github.com/buccancs/bucika_gsr/blob/7048f7f6a7536f5cd577ed2184800d3dad97fd08/PythonApp/shimmer_manager.py#L128-L135).

- **NFR4: Data Integrity and Validation** -- All data recorded by the
  system should be accurate and free of corruption. The system enables a
  data validation mode for sensor
  data[\[30\]](https://github.com/buccancs/bucika_gsr/blob/7048f7f6a7536f5cd577ed2184800d3dad97fd08/PythonApp/shimmer_manager.py#L130-L138)
  to check incoming values are within expected ranges (for example, GSR
  values are checked to be between 0.0 and 100.0
  μS[\[31\]](https://github.com/buccancs/bucika_gsr/blob/7048f7f6a7536f5cd577ed2184800d3dad97fd08/PythonApp/shimmer_manager.py#L184-L192)).
  Each file transfer from devices is verified for completeness (file
  sizes are known and logged in
  metadata[\[26\]](https://github.com/buccancs/bucika_gsr/blob/7048f7f6a7536f5cd577ed2184800d3dad97fd08/PythonApp/session/session_manager.py#L130-L138)).
  Session metadata acts as a manifest so that missing or inconsistent
  files can be detected easily. Also, the system will not overwrite
  existing session data -- each session gets a unique timestamped folder
  to avoid conflicts.

- **NFR5: Security** -- The system must ensure the **security and
  privacy** of recorded data, as it may involve sensitive physiological
  information. All network communication between the PC and Android
  devices is encrypted (the configuration enables TLS for the
  protocol)[\[2\]](https://github.com/buccancs/bucika_gsr/blob/7048f7f6a7536f5cd577ed2184800d3dad97fd08/PythonApp/production/runtime_security_checker.py#L110-L119)[\[32\]](https://github.com/buccancs/bucika_gsr/blob/7048f7f6a7536f5cd577ed2184800d3dad97fd08/protocol/config.json#L111-L119).
  The system requires authentication tokens for device connections
  (configurable minimum token length of 32
  characters)[\[33\]](https://github.com/buccancs/bucika_gsr/blob/7048f7f6a7536f5cd577ed2184800d3dad97fd08/PythonApp/production/runtime_security_checker.py#L140-L148)[\[34\]](https://github.com/buccancs/bucika_gsr/blob/7048f7f6a7536f5cd577ed2184800d3dad97fd08/protocol/config.json#L113-L119)
  to prevent unauthorized devices from joining the session. Security
  checks at startup will warn if encryption or authentication is not
  properly
  configured[\[35\]](https://github.com/buccancs/bucika_gsr/blob/7048f7f6a7536f5cd577ed2184800d3dad97fd08/PythonApp/production/runtime_security_checker.py#L106-L114).
  Recorded data files are stored locally on the PC; if cloud or external
  transfer is needed, it is done explicitly by the researcher (there is
  no inadvertent data leak). Additionally, the **file permissions** and
  environment are checked on startup (to avoid using insecure
  defaults)[\[36\]](https://github.com/buccancs/bucika_gsr/blob/7048f7f6a7536f5cd577ed2184800d3dad97fd08/PythonApp/production/runtime_security_checker.py#L156-L164)[\[37\]](https://github.com/buccancs/bucika_gsr/blob/7048f7f6a7536f5cd577ed2184800d3dad97fd08/PythonApp/production/runtime_security_checker.py#L168-L171).

- **NFR6: Usability** -- The system should be reasonably easy to use for
  researchers who are not necessarily software experts. The **Graphical
  User Interface** on the PC should be intuitive, with clear controls to
  start/stop sessions and indicators for system status. For example, the
  UI shows a **recording indicator** when a session is active and
  displays device statuses (connected/disconnected, recording, battery)
  in
  real-time[\[38\]](https://github.com/buccancs/bucika_gsr/blob/7048f7f6a7536f5cd577ed2184800d3dad97fd08/protocol/config.json#L40-L48)[\[39\]](https://github.com/buccancs/bucika_gsr/blob/7048f7f6a7536f5cd577ed2184800d3dad97fd08/PythonApp/shimmer_pc_app.py#L261-L268).
  Default settings (e.g. dark theme, window size) are provided to ensure
  a good user experience out of the
  box[\[40\]](https://github.com/buccancs/bucika_gsr/blob/7048f7f6a7536f5cd577ed2184800d3dad97fd08/protocol/config.json#L39-L47).
  The Android app is designed to run with minimal user interaction after
  initial setup -- typically the researcher just needs to mount the
  devices and tap "Connect", with the PC orchestrating the rest. User
  manuals or on-screen guidance is provided for tasks like calibration.

- **NFR7: Scalability** -- The architecture should scale to accommodate
  **multiple concurrent devices** and longer recordings. The system is
  tested with up to *8 Android devices* streaming or recording
  simultaneously (the config allows up to 10
  connections)[\[41\]](https://github.com/buccancs/bucika_gsr/blob/7048f7f6a7536f5cd577ed2184800d3dad97fd08/protocol/config.json#L6-L14).
  The networking and session management components are designed to
  handle dynamic addition of devices. Likewise, the system supports
  sessions up to at least *120 minutes* in duration by
  default[\[42\]](https://github.com/buccancs/bucika_gsr/blob/7048f7f6a7536f5cd577ed2184800d3dad97fd08/protocol/config.json#L2-L5).
  To manage large video files, recordings can be chunked into \~1 GB
  segments automatically so that file sizes remain
  manageable[\[29\]](https://github.com/buccancs/bucika_gsr/blob/7048f7f6a7536f5cd577ed2184800d3dad97fd08/protocol/config.json#L30-L37).
  This ensures that even high-resolution videos over long sessions do
  not overwhelm the file system or become impossible to post-process.

- **NFR8: Maintainability and Modularity** -- Although primarily a
  development concern, the system is built in a modular way to
  facilitate maintenance. Components are separated (e.g., a
  **Calibration Manager**, **Session Manager**, **Shimmer Manager**,
  **Network Server** are distinct modules), following clear interfaces.
  This modular design (observable in the repository structure and code)
  makes it easier to update one part (like swapping out the thermal
  camera SDK) without affecting others. Configuration is also
  externalized (`config.json` and various settings in
  code)[\[23\]](https://github.com/buccancs/bucika_gsr/blob/7048f7f6a7536f5cd577ed2184800d3dad97fd08/protocol/config.json#L54-L62)[\[43\]](https://github.com/buccancs/bucika_gsr/blob/7048f7f6a7536f5cd577ed2184800d3dad97fd08/protocol/config.json#L80-L88)
  so that changes in requirements (e.g., new sensor types, different
  sampling rates) can be accommodated by editing configurations rather
  than rewriting code. Finally, the project includes test scripts and
  logging to aid in debugging, which contributes to maintainability.

*(The non-functional requirements were verified through system testing
and by examining configuration parameters. For instance, security
requirements are evidenced by the presence of TLS configuration and
checks[\[2\]](https://github.com/buccancs/bucika_gsr/blob/7048f7f6a7536f5cd577ed2184800d3dad97fd08/PythonApp/production/runtime_security_checker.py#L110-L119),
and performance requirements by the multi-threaded design and resource
limits set in
config[\[44\]](https://github.com/buccancs/bucika_gsr/blob/7048f7f6a7536f5cd577ed2184800d3dad97fd08/protocol/config.json#L102-L109).)*

## 3.5 Use Case Scenarios

To illustrate how the system is intended to be used, this section
describes several **use case scenarios**. Each scenario outlines the
typical interaction between the **user (researcher)** and the system,
along with how the system's components work together to fulfill the
requirements.

### Use Case 1: Conducting a Multi-Modal Recording Session

**Description:** A researcher initiates and completes a recording
session capturing GSR data alongside video and thermal streams from
multiple devices. This is the primary use of the system, corresponding
to a live experiment with a participant.

- **Primary Actor:** Researcher (system operator).

- **Secondary Actors:** Participant (subject being recorded), though
  they do not directly interact with the system UI.

- **Preconditions:**

- The Shimmer GSR sensor is charged and either connected to the PC (via
  Bluetooth dongle) or paired with an Android device.

- Android recording devices are powered on, running the recording app,
  and on the same network as the PC. The PC application is running and
  all devices have synchronized their clocks (either via initial NTP
  sync or prior calibration).

- The researcher has configured any necessary settings (e.g. chosen a
  session name, verified camera focus, etc.).

- **Main Flow:**

- The Researcher opens the PC control interface and **creates a new
  session** (providing a session name or accepting a default). The
  system validates the name and creates a session folder and metadata
  file on
  disk[\[10\]](https://github.com/buccancs/bucika_gsr/blob/7048f7f6a7536f5cd577ed2184800d3dad97fd08/PythonApp/session/session_manager.py#L64-L73).
  The session is now "active" but not recording yet.

- The Researcher selects the devices to use. For example, they ensure
  the Shimmer sensor appears in the device list and one or more Android
  devices show as "connected" in the UI. If the Shimmer is not yet
  connected, the Researcher clicks "Scan for Devices". The system
  performs a scan: it finds the Shimmer sensor either directly via
  Bluetooth or through an Android's paired
  devices[\[4\]](https://github.com/buccancs/bucika_gsr/blob/7048f7f6a7536f5cd577ed2184800d3dad97fd08/PythonApp/shimmer_manager.py#L244-L253)[\[5\]](https://github.com/buccancs/bucika_gsr/blob/7048f7f6a7536f5cd577ed2184800d3dad97fd08/PythonApp/shimmer_manager.py#L260-L268).
  The Researcher then clicks "Connect" for the Shimmer. The system
  establishes a connection (or uses a simulated device if the real
  sensor is unavailable) and updates the UI status to "Connected".

- The Researcher checks that video previews from each Android (if
  available) are showing in the UI (small preview panels) and that the
  GSR signal is streaming (e.g., a live plot or at least a sample
  counter incrementing). Internally, the PC has started a background
  thread receiving data from the Shimmer sensor
  continuously[\[45\]](https://github.com/buccancs/bucika_gsr/blob/7048f7f6a7536f5cd577ed2184800d3dad97fd08/PythonApp/shimmer_pc_app.py#L191-L200).
  The system also maintains a heartbeat to each Android (pinging every
  few seconds) to ensure connectivity.

- The Researcher initiates recording by clicking "Start Recording". The
  PC sends a **start command** to all connected Android devices (with a
  session ID). Each Android begins recording its camera (and thermal
  sensor, if present) and optionally starts streaming its own sensor
  data (if any) back to
  PC[\[7\]](https://github.com/buccancs/bucika_gsr/blob/7048f7f6a7536f5cd577ed2184800d3dad97fd08/PythonApp/shimmer_pc_app.py#L120-L128).
  Simultaneously, the PC instructs the Shimmer Manager to start logging
  data to
  file[\[46\]](https://github.com/buccancs/bucika_gsr/blob/7048f7f6a7536f5cd577ed2184800d3dad97fd08/PythonApp/shimmer_pc_app.py#L130-L138).
  This is done nearly simultaneously for all devices. The PC's session
  manager marks the session status as "recording" and timestamps the
  start time.

- During the recording, the Researcher can observe real-time status. For
  example, the UI might display the **elapsed time**, the number of data
  samples received so far, and the count of connected devices. Every 30
  seconds, the system logs a status summary (e.g., "Status: 1 Android, 1
  Shimmer, 3000
  samples")[\[18\]](https://github.com/buccancs/bucika_gsr/blob/7048f7f6a7536f5cd577ed2184800d3dad97fd08/PythonApp/shimmer_pc_app.py#L260-L267).
  If the Researcher has a specific event to mark, they can trigger a
  sync signal: for instance, pressing a "Flash Sync" button. When
  pressed, the system calls `send_sync_signal` to all Androids to flash
  their screen
  LEDs[\[20\]](https://github.com/buccancs/bucika_gsr/blob/7048f7f6a7536f5cd577ed2184800d3dad97fd08/PythonApp/shimmer_pc_app.py#L170-L173)
  (creating a visible marker in the videos) and logs the event in the
  GSR data stream.

- If any device disconnects mid-session (e.g., an Android phone's WiFi
  drops out), the system warns the Researcher via the UI (perhaps
  highlighting that device in red). The recording on that device might
  continue offline (the Android app will still save its local video).
  The PC's Session Synchronizer marks the device as offline and queues
  any commands for
  it[\[3\]](https://github.com/buccancs/bucika_gsr/blob/7048f7f6a7536f5cd577ed2184800d3dad97fd08/PythonApp/session/session_synchronizer.py#L153-L161).
  The Researcher can continue the session if the other streams are still
  running. When the disconnected device comes back online (e.g., WiFi
  reconnects), the system automatically detects it, re-synchronizes the
  session state, and executes any missed commands (all in the
  background)[\[21\]](https://github.com/buccancs/bucika_gsr/blob/7048f7f6a7536f5cd577ed2184800d3dad97fd08/PythonApp/session/session_synchronizer.py#L163-L171)[\[22\]](https://github.com/buccancs/bucika_gsr/blob/7048f7f6a7536f5cd577ed2184800d3dad97fd08/PythonApp/session/session_synchronizer.py#L174-L182).
  This recovery happens without user intervention, ensuring the session
  can proceed.

- The Researcher decides to end the recording after, say, 15 minutes.
  They click "Stop Recording" on the PC interface. The PC sends stop
  commands to all Androids, which then cease recording their
  cameras[\[47\]](https://github.com/buccancs/bucika_gsr/blob/7048f7f6a7536f5cd577ed2184800d3dad97fd08/PythonApp/shimmer_pc_app.py#L146-L155).
  The Shimmer Manager stops logging GSR data at the same
  time[\[48\]](https://github.com/buccancs/bucika_gsr/blob/7048f7f6a7536f5cd577ed2184800d3dad97fd08/PythonApp/shimmer_pc_app.py#L151-L159).
  Each component flushes and closes its output files. The session
  manager marks the session as completed, calculates the duration, and
  updates the session metadata (end time, duration, and
  status)[\[49\]](https://github.com/buccancs/bucika_gsr/blob/7048f7f6a7536f5cd577ed2184800d3dad97fd08/PythonApp/session/session_manager.py#L86-L95)[\[50\]](https://github.com/buccancs/bucika_gsr/blob/7048f7f6a7536f5cd577ed2184800d3dad97fd08/PythonApp/session/session_manager.py#L99-L102).
  A log message confirms the session has ended along with its duration
  and sample count
  stats[\[51\]](https://github.com/buccancs/bucika_gsr/blob/7048f7f6a7536f5cd577ed2184800d3dad97fd08/PythonApp/shimmer_pc_app.py#L156-L164).

- After stopping, the system **automatically initiates data transfer**
  from the Android devices. The File Transfer Manager on each Android
  packages the recorded files (e.g., `video_20250807_...mp4`, thermal
  data, etc.) and begins sending them to the PC, one file at a
  time[\[24\]](https://github.com/buccancs/bucika_gsr/blob/7048f7f6a7536f5cd577ed2184800d3dad97fd08/AndroidApp/src/main/java/com/multisensor/recording/managers/FileTransferManager.kt#L124-L132)[\[25\]](https://github.com/buccancs/bucika_gsr/blob/7048f7f6a7536f5cd577ed2184800d3dad97fd08/AndroidApp/src/main/java/com/multisensor/recording/managers/FileTransferManager.kt#L142-L150).
  The PC receives each file (via its network server) and saves it into
  the session folder, simultaneously calling
  `SessionManager.add_file_to_session()` to record the file's name and
  size in the
  metadata[\[26\]](https://github.com/buccancs/bucika_gsr/blob/7048f7f6a7536f5cd577ed2184800d3dad97fd08/PythonApp/session/session_manager.py#L130-L138).
  A progress indicator may be shown to the Researcher.

- Once all files are transferred, the system notifies the Researcher
  that the session data collection is complete (e.g., "Session
  15min_stress_test completed -- 5 files saved"). The Researcher can
  then optionally review summary statistics (the UI might show, for
  example, average GSR level, or simply confirm the number of files and
  total data size). The session is now closed and all resources are
  cleaned up.

- **Postconditions:** All recorded data (GSR CSV, video files, etc.) are
  safely stored in the PC's session directory. The session metadata JSON
  lists all devices that participated and all files collected. The
  system remains running, and the researcher could start a new session
  if needed. The participant's involvement is done, and the data is
  ready for analysis (outside the scope of the recording system). If any
  device failed to transfer data, the researcher is made aware so they
  can retrieve it manually if possible.

- **Alternate Flows:**\
  a. *No Shimmer available:* If the Shimmer sensor is not connected or
  malfunctions, the Researcher can still run a session with just
  video/thermal. The system will log that no GSR device is present, and
  it can operate in a video-only mode (possibly using a **simulated GSR
  signal** for
  demonstration)[\[6\]](https://github.com/buccancs/bucika_gsr/blob/7048f7f6a7536f5cd577ed2184800d3dad97fd08/PythonApp/shimmer_manager.py#L268-L274).\
  b. *Calibration needed:* If this is the first session or devices have
  been re-arranged, the Researcher might perform a **calibration
  routine** before step 4. In that case, they would use the Calibration
  Utility (see Use Case 2) to calibrate cameras. Once calibration is
  done and saved, the recording session proceeds as normal.\
  c. *Device battery low:* During step 5, if an Android's battery is
  critically low, the system could alert the Researcher (since the
  device status includes battery
  level)[\[52\]](https://github.com/buccancs/bucika_gsr/blob/7048f7f6a7536f5cd577ed2184800d3dad97fd08/PythonApp/shimmer_pc_app.py#L205-L213).
  The Researcher might decide to stop the session early or replace the
  device. The system will include the battery status in metadata for
  transparency.\
  d. *Network loss at end:* If the network connection to a device is
  lost exactly when "Stop" is pressed, the PC might not immediately
  receive confirmation from that device. In this case, the PC will mark
  the device as offline (as in step 6) and proceed to finalize the
  session with whatever data it has. Later, when the device reconnects,
  the Session Synchronizer can still trigger the file transfer for that
  device's data so it eventually gets saved on the PC.

### Use Case 2: Camera Calibration for Thermal Alignment

**Description:** Before conducting recordings that involve a thermal
camera, the researcher performs a calibration procedure to align the
thermal camera's view with the RGB camera view. This ensures that data
from these two modalities can be compared pixel-to-pixel in analysis.

- **Primary Actor:** Researcher.

- **Preconditions:** At least one Android device with both an RGB and a
  thermal camera (or an external thermal camera attached) is available.
  A calibration pattern (e.g. a black-and-white checkerboard) is printed
  and ready. The system's calibration settings (pattern size, etc.) are
  configured if
  needed[\[23\]](https://github.com/buccancs/bucika_gsr/blob/7048f7f6a7536f5cd577ed2184800d3dad97fd08/protocol/config.json#L54-L62).

- **Main Flow:**

- The Researcher opens the **Calibration Tool** in the PC application
  (or on the Android app, depending on implementation -- assume PC-side
  coordination). They select the device(s) to calibrate (e.g., "Device A
  -- RGB + Thermal").

- The system instructs the device to enter calibration mode. Typically,
  the Android app might open a special calibration capture activity
  (with perhaps an overlay or just using both cameras). The Researcher
  holds the checkerboard pattern in front of the cameras and ensures it
  is visible to both the RGB and thermal cameras.

- The Researcher initiates capture (maybe pressing a "Capture Image"
  button). The device (or PC via the device) captures a pair of images
  -- one from the RGB camera and one from the thermal camera -- at the
  same moment. It may need multiple images from different angles; the
  configuration might specify capturing, say, 10
  images[\[23\]](https://github.com/buccancs/bucika_gsr/blob/7048f7f6a7536f5cd577ed2184800d3dad97fd08/protocol/config.json#L54-L62).
  The system gives feedback after each capture (e.g., "Image 1/10
  captured").

- After the required number of calibration images are collected, the
  Researcher clicks "Compute Calibration". The system runs a calibration
  algorithm (likely implementing Zhang's method for camera calibration)
  on the collected image pairs. This computes parameters like camera
  intrinsics for each camera and the extrinsic transform aligning
  thermal to RGB.

- The system stores the resulting calibration parameters (e.g., in a
  calibration result file or in config). It also might display an
  estimate of calibration error (so the Researcher can judge quality).
  For instance, if the reprojection error exceeds the
  threshold[\[23\]](https://github.com/buccancs/bucika_gsr/blob/7048f7f6a7536f5cd577ed2184800d3dad97fd08/protocol/config.json#L54-L62)
  (say threshold = 1.0 pixel), the system might warn that the
  calibration quality is low.

- The Researcher is satisfied with the calibration (error is
  acceptable). They save the calibration profile. Now the system will
  use this calibration data in future sessions to correct or align
  thermal images to the RGB frame if needed (this might be done in
  post-processing rather than during recording). The Researcher exits
  the calibration mode.

- **Alternate Flows:**\
  a. *Calibration failure:* If the system cannot detect the calibration
  pattern in the images (e.g., poor contrast in thermal image), it
  notifies the Researcher. The Researcher can then recapture images
  (maybe adjust the pattern distance or lighting) until the system
  successfully computes a calibration.\
  b. *Partial calibration:* The Researcher may choose to only calibrate
  intrinsics of each camera separately (for example, if thermal-RGB
  alignment is less important than ensuring each camera's lens
  distortion is corrected). In this case, the flow would be adjusted to
  capturing images of a known grid for each camera independently.\
  c. *Using stored calibration:* If calibration was done previously, the
  Researcher might skip this use case entirely and rely on the stored
  calibration parameters. The system allows loading a saved calibration
  file, which then becomes active for subsequent recordings.

**Use Case 3 (Secondary): Reviewing and Managing Session Data**
(Optional) -- *This use case would describe how a researcher can use the
system to review past session metadata and possibly replay or export
data.* (For brevity, this is not expanded here, but the system does
include features like session listing and possibly data export tools,
given that a web UI template for sessions exists.)

*(The above scenarios demonstrate the system's functionality in context.
They confirm that the requirements -- from multi-device synchronization
to calibration -- all serve real user workflows. The sequence of
interactions in Use Case 1, especially, shows how the system meets the
need for synchronized multi-modal data collection in a practical
experiment setting.)*

## 3.6 System Analysis (Architecture & Data Flow)

**System Architecture:** The system adopts a **distributed
architecture** with a central **PC Controller** and multiple **Mobile
Recording Units**. The PC (a Python desktop application) acts as the
master, coordinating all devices, while each Android device runs a
recording application that functions as a client node. This architecture
is essentially a **hub-and-spoke topology**, where the PC hub maintains
control and timing, and the spokes (sensors/cameras) carry out data
collection.

On the PC side, the software is organized into modular managers, each
responsible for a subset of functionality: - The **Session Manager**
handles the overall session lifecycle (creation, metadata logging, and
closure)[\[10\]](https://github.com/buccancs/bucika_gsr/blob/7048f7f6a7536f5cd577ed2184800d3dad97fd08/PythonApp/session/session_manager.py#L64-L73)[\[11\]](https://github.com/buccancs/bucika_gsr/blob/7048f7f6a7536f5cd577ed2184800d3dad97fd08/PythonApp/session/session_manager.py#L82-L91). -
The **Network Server** component (within the `AndroidDeviceManager` and
`PCServer` classes) manages communication with Android devices over
TCP/IP (listening on a specified port, e.g.
9000)[\[53\]](https://github.com/buccancs/bucika_gsr/blob/7048f7f6a7536f5cd577ed2184800d3dad97fd08/PythonApp/shimmer_manager.py#L212-L220)[\[41\]](https://github.com/buccancs/bucika_gsr/blob/7048f7f6a7536f5cd577ed2184800d3dad97fd08/protocol/config.json#L6-L14).
It uses a custom JSON-based protocol for commands and status messages. -
The **Shimmer Manager** deals with the Shimmer GSR sensors, including
Bluetooth connectivity (via the PyShimmer library if available) and data
streaming to the
PC[\[54\]](https://github.com/buccancs/bucika_gsr/blob/7048f7f6a7536f5cd577ed2184800d3dad97fd08/PythonApp/shimmer_manager.py#L150-L159)[\[31\]](https://github.com/buccancs/bucika_gsr/blob/7048f7f6a7536f5cd577ed2184800d3dad97fd08/PythonApp/shimmer_manager.py#L184-L192).
It also multiplexes data from multiple sensors and writes sensor data to
CSV files in real-time. - The **Time Synchronization Service** (Master
Clock) runs on the PC to keep device clocks aligned. As seen in the
code, an `NTPTimeServer` thread on the PC listens on a port (e.g. 8889)
and services time-sync requests from
clients[\[8\]](https://github.com/buccancs/bucika_gsr/blob/7048f7f6a7536f5cd577ed2184800d3dad97fd08/PythonApp/ntp_time_server.py#L66-L74).
It periodically syncs with external NTP sources for accuracy and
provides time offset information to the Android devices, which adjust
their local clocks accordingly. - The **GUI Module** (built with PyQt5
or a similar framework) provides the desktop interface. It includes
panels for device status, session control, and live previews. This GUI
updates based on callbacks and status data from the managers (for
instance, when a new device connects, the Shimmer Manager invokes a
callback that the GUI listens to, so it can display the device).

On the Android side, each device's application is composed of several
components: - A **Recording Controller** that receives start/stop
commands from the PC and controls the local recording (camera and sensor
capture). - Separate **Recorder modules** for each modality: e.g.,
`CameraRecorder` for RGB video, `ThermalRecorder` for thermal imaging,
and `ShimmerRecorder` if the Android is paired to a Shimmer
sensor[\[55\]](https://github.com/buccancs/bucika_gsr/blob/7048f7f6a7536f5cd577ed2184800d3dad97fd08/architecture.md#L26-L34).
These recorders interface with hardware (camera APIs, etc.) and save
data to local storage. - A **Network Client** (or Device Connection
Manager) that maintains the socket connection to the PC's server. It
listens for commands (e.g., start/stop, sync signal) and sends back
status updates or data as needed. - A **FileTransferManager** on
Android, which, after recording, handles sending the recorded files to
the PC upon
request[\[24\]](https://github.com/buccancs/bucika_gsr/blob/7048f7f6a7536f5cd577ed2184800d3dad97fd08/AndroidApp/src/main/java/com/multisensor/recording/managers/FileTransferManager.kt#L124-L132)[\[25\]](https://github.com/buccancs/bucika_gsr/blob/7048f7f6a7536f5cd577ed2184800d3dad97fd08/AndroidApp/src/main/java/com/multisensor/recording/managers/FileTransferManager.kt#L142-L150). -
Utility components like a **Security Manager** (ensuring encryption if
TLS is used), a **Storage Manager** (to check available space and
organize files), etc., are also part of the design (many of these are
hinted by the architecture and config files).

**Communication and Data Flow:** All communication between the PC and
Android devices uses a **client-server model**. The PC runs the server
(listening on a specified host/port, with a maximum number of
connections
defined)[\[41\]](https://github.com/buccancs/bucika_gsr/blob/7048f7f6a7536f5cd577ed2184800d3dad97fd08/protocol/config.json#L6-L14),
and each Android client connects to it when ready. Messages are likely
encoded in JSON and could be sent over a persistent TCP socket (the
config specifies
`protocol: "TCP"`[\[41\]](https://github.com/buccancs/bucika_gsr/blob/7048f7f6a7536f5cd577ed2184800d3dad97fd08/protocol/config.json#L6-L14)).
Important message types include: device registration/hello, start
session command, stop session command, sync signal command, status
update from device, file transfer requests, etc.

During a session, the **data flow** is as follows: - **Shimmer GSR
Data:** If a Shimmer sensor is directly connected to the PC, it streams
data via Bluetooth to the PC's Shimmer Manager, which then immediately
enqueues the data for writing to a CSV and also triggers any real-time
displays. If the Shimmer is connected to an Android (i.e.,
Android-mediated), the sensor data first goes to the Android (via
Bluetooth), and the Android then forwards each GSR sample (or batch of
samples) over the network to the
PC[\[56\]](https://github.com/buccancs/bucika_gsr/blob/7048f7f6a7536f5cd577ed2184800d3dad97fd08/PythonApp/shimmer_manager.py#L260-L269)[\[57\]](https://github.com/buccancs/bucika_gsr/blob/7048f7f6a7536f5cd577ed2184800d3dad97fd08/PythonApp/shimmer_manager.py#L261-L268).
This is handled by the `AndroidDeviceManager._on_android_shimmer_data`
callback on the PC side, which receives `ShimmerDataSample` objects from
the device and processes them similarly. In both cases, each GSR sample
is timestamped (using the synchronized clock) and logged. The PC might
accumulate these in memory (e.g., in `data_queues`) briefly for
processing but ultimately writes them out via a background file-writing
thread[\[15\]](https://github.com/buccancs/bucika_gsr/blob/7048f7f6a7536f5cd577ed2184800d3dad97fd08/PythonApp/shimmer_manager.py#L163-L171). -
**Video and Thermal Data:** The Android devices record video and thermal
streams locally to their flash storage (to avoid saturating the network
by streaming raw video). The PC may receive low-frequency updates or
thumbnails for monitoring, but the bulk video data stays on the device
until session end. The **temporal synchronization** of video with GSR is
ensured by all devices starting recording upon the same start command
and using synchronized clocks. Additionally, the PC's sync signal
(flash) provides a reference point that can be seen in the video and is
logged in the GSR timeline, tying the streams together. After the
recording, when the PC issues the file transfer, the video files are
sent to the PC. This transfer uses the network (possibly chunking files
if large). The FileTransferHandler on PC receives each chunk or file and
saves it. Because the PC knows the session start time and each video
frame's device timestamp (the Android might embed timestamp metadata in
video or provide a separate timestamp log), alignment can be done in
post-processing. There is also a possibility that the Android app sends
periodic timestamps during recording to the PC (as part of
SessionSynchronizer updates) so the PC is aware of recording
progress[\[58\]](https://github.com/buccancs/bucika_gsr/blob/7048f7f6a7536f5cd577ed2184800d3dad97fd08/PythonApp/session/session_synchronizer.py#L113-L122)[\[59\]](https://github.com/buccancs/bucika_gsr/blob/7048f7f6a7536f5cd577ed2184800d3dad97fd08/PythonApp/session/session_synchronizer.py#L130-L138). -
**Time Sync and Heartbeats:** Throughout a session, the PC might send
periodic time sync packets to the Androids (or the Androids request
them). The `SessionSynchronizer` on PC also keeps a heartbeat: it tracks
if it hasn't heard from a device's state in a while, marking it offline
after a
threshold[\[60\]](https://github.com/buccancs/bucika_gsr/blob/7048f7f6a7536f5cd577ed2184800d3dad97fd08/PythonApp/session/session_synchronizer.py#L154-L161).
Android devices likely send a small status message every few seconds
("I'm alive, recording, file X size = ..."). This data flow ensures the
PC has up-to-date knowledge of each device (e.g., how many frames
recorded, or storage used). - **Data Aggregation:** Once all data
reaches the PC, the system has a **session aggregation step** (which can
be considered post-session). For instance, the Session Manager might
invoke a function to perform any post-processing -- the code even shows
a hook for *post-session hand segmentation processing* on the recorded
video[\[61\]](https://github.com/buccancs/bucika_gsr/blob/7048f7f6a7536f5cd577ed2184800d3dad97fd08/PythonApp/session/session_manager.py#L172-L180)[\[62\]](https://github.com/buccancs/bucika_gsr/blob/7048f7f6a7536f5cd577ed2184800d3dad97fd08/PythonApp/session/session_manager.py#L214-L222).
In practice, after all files are in place, the PC could combine or index
them (for example, generating an index of timestamps). This ensures that
all data from the distributed sources is now centralized in one place
(the PC's file system) and organized.

**System Architecture Diagram:** *Figure 3.1 (Placeholder)* would
illustrate the above in a block diagram: a PC node on one side with
blocks for Session Manager, Shimmer Manager, Network Server, etc., and
multiple Android nodes on the other, each containing Camera, Thermal,
Shimmer (if any) and a network client. Lines would show Bluetooth links
(PC to Shimmer, or Android to Shimmer), and WiFi/LAN links between PC
and each Android. Data flows (like GSR data flowing to PC, video files
flowing after stop) would be indicated with arrows. Time sync flows (PC
broadcasting time) would also be shown. The diagram would emphasize the
star topology (PC in center).

**Key Design Considerations:** The architecture ensures **scalability**
by decoupling data producers (devices) from the central coordinator.
Each Android operates largely independently during recording (writing to
local disk), which avoids overloading the network. The PC focuses on
low-bandwidth critical data (GSR streams, commands, and occasional
thumbnails or status). By using local storage on devices and
transferring after, the system mitigates the risk of network bandwidth
issues affecting the recording quality. The use of threads and
asynchronous I/O on the PC side (for writing files and handling multiple
sockets) ensures that adding more devices will linearly increase
resource usage but not deadlock the
system[\[28\]](https://github.com/buccancs/bucika_gsr/blob/7048f7f6a7536f5cd577ed2184800d3dad97fd08/PythonApp/shimmer_manager.py#L169-L177).

The architecture also provides **fault isolation**: if one device
crashes, it does not bring down the whole system -- the PC will continue
managing others. The SessionSynchronizer component acts like a watchdog
and queue, so even if connectivity returns after a lapse, the overall
session can still be
coherent[\[63\]](https://github.com/buccancs/bucika_gsr/blob/7048f7f6a7536f5cd577ed2184800d3dad97fd08/PythonApp/session/session_synchronizer.py#L169-L178)[\[64\]](https://github.com/buccancs/bucika_gsr/blob/7048f7f6a7536f5cd577ed2184800d3dad97fd08/PythonApp/session/session_synchronizer.py#L179-L187).

Finally, the data flow design was made with **data integrity** in mind.
Every piece of data is tagged with device ID and timestamp, and funneled
into the session structure. The system uses consistent file naming
conventions (e.g., `<device>_<datatype>_<timestamp>.ext` for
files)[\[65\]](https://github.com/buccancs/bucika_gsr/blob/7048f7f6a7536f5cd577ed2184800d3dad97fd08/PythonApp/session/session_manager.py#L20-L28)
to aid in identifying and parsing data later. This systematic approach
to data flow and storage helps maintain the quality of the dataset
produced for research.

## 3.7 Data Requirements and Management

The system handles multiple types of data, each with specific
requirements for quality and management:

- **Data Types and Formats:** The primary data types include:

- *GSR (Galvanic Skin Response) data:* continuous time-series of skin
  conductance values (in microsiemens) recorded at **128 Hz** by
  default[\[12\]](https://github.com/buccancs/bucika_gsr/blob/7048f7f6a7536f5cd577ed2184800d3dad97fd08/PythonApp/shimmer_manager.py#L128-L135).
  Each sample may also include related signals (e.g., PPG, accelerometer
  axes) if those Shimmer channels are
  enabled[\[13\]](https://github.com/buccancs/bucika_gsr/blob/7048f7f6a7536f5cd577ed2184800d3dad97fd08/PythonApp/shimmer_manager.py#L101-L109).
  GSR and other sensor readings are saved in **CSV format** with
  timestamps.

- *Video footage:* high-resolution RGB video, typically **1080p at 30
  FPS**
  (configurable)[\[14\]](https://github.com/buccancs/bucika_gsr/blob/7048f7f6a7536f5cd577ed2184800d3dad97fd08/protocol/config.json#L18-L26),
  encoded in a standard format (e.g. H.264 MP4). If multiple cameras
  (e.g., front and rear or multiple angles) are used, each video is
  stored separately.

- *Thermal imaging data:* either recorded as thermal video (if the
  thermal camera supports video) or as a sequence of image frames.
  Thermal data has lower resolution (depending on camera, e.g., 320×240)
  and frame rate (\~8-15 FPS is common for thermal). The system treats
  it similarly to video (MP4 or a series of JPEG/PNG images).

- *Audio:* if recorded, stereo audio sampled at 44.1 kHz, stored within
  the video file (as AAC audio track) or as separate WAV
  files[\[16\]](https://github.com/buccancs/bucika_gsr/blob/7048f7f6a7536f5cd577ed2184800d3dad97fd08/protocol/config.json#L26-L34).

- *Metadata:* JSON files (such as `session_metadata.json`) which contain
  structured information about the session (session ID, device list,
  start/end times, and lists of data
  files)[\[10\]](https://github.com/buccancs/bucika_gsr/blob/7048f7f6a7536f5cd577ed2184800d3dad97fd08/PythonApp/session/session_manager.py#L64-L73).
  These are crucial for data management but are small in size.

- **Quality Requirements:** For research validity, the data must be high
  quality:

- GSR data should have appropriate resolution (the Shimmer GSR+ device
  provides 16-bit resolution) and be free from gaps. The system's 128 Hz
  sampling satisfies typical GSR analysis needs, and it can be increased
  if needed (config allows setting a higher rate, up to the hardware
  max)[\[12\]](https://github.com/buccancs/bucika_gsr/blob/7048f7f6a7536f5cd577ed2184800d3dad97fd08/PythonApp/shimmer_manager.py#L128-L135).
  Signal noise should be minimized (the system does basic validation and
  could be extended with filtering if required).

- Video quality is set to high (1080p) so that fine details (e.g.,
  subtle facial perspiration or color changes) are visible. The bitrate
  \~5
  Mbps[\[29\]](https://github.com/buccancs/bucika_gsr/blob/7048f7f6a7536f5cd577ed2184800d3dad97fd08/protocol/config.json#L30-L37)
  is chosen to avoid excessive compression artifacts. The system ensures
  that lighting conditions are sufficient (not a direct software
  requirement, but an experimental protocol matter). Thermal images must
  have good contrast; the system cannot control thermal camera
  resolution (that's hardware-defined) but ensures that all frames are
  timestamped and in focus (if the thermal camera has focus
  adjustments).

- Synchronization quality is part of data quality: as noted, all data
  streams carry timestamps from a common reference. The system's time
  management ensures that when data is analyzed, a sample from the GSR
  CSV can be aligned to the exact video frame using timestamps (within a
  few milliseconds tolerance).

- **Volume and Storage Management:** The system is expected to generate
  **large volumes of data** per session, especially video. For example,
  a 10-minute session with one 1080p camera (\~5 Mbps) will produce
  around 375 MB of video data, plus a few MB of sensor data. With
  multiple cameras or longer sessions, this scales up. To manage this:

- The Android app monitors available storage before and during
  recording. If free space is below a threshold (configurable, e.g.,
  warn at 500 MB
  remaining)[\[66\]](https://github.com/buccancs/bucika_gsr/blob/7048f7f6a7536f5cd577ed2184800d3dad97fd08/protocol/config.json#L32-L38),
  it alerts the user to avoid data loss.

- The system is configured to **chunk large files**: video files are
  capped at \~1000 MB
  each[\[66\]](https://github.com/buccancs/bucika_gsr/blob/7048f7f6a7536f5cd577ed2184800d3dad97fd08/protocol/config.json#L32-L38),
  so a long recording will result in sequential files (e.g., video1.mp4,
  video2.mp4) rather than one enormous file. This makes transfers and
  post-processing more reliable.

- **Session Directory Structure:** On the PC, all data for a session is
  contained in one folder (e.g., `recordings/session_20250808_123000/`).
  Within it, subfolders or naming conventions separate data by device or
  type. For instance, GSR CSV might be named
  `Shimmer01_gsr_20250808_123000.csv`[\[67\]](https://github.com/buccancs/bucika_gsr/blob/7048f7f6a7536f5cd577ed2184800d3dad97fd08/PythonApp/session/session_manager.py#L8-L16)[\[65\]](https://github.com/buccancs/bucika_gsr/blob/7048f7f6a7536f5cd577ed2184800d3dad97fd08/PythonApp/session/session_manager.py#L20-L28)
  and an Android's video `AndroidDeviceA_video_20250808_123000.mp4`.
  This systematic naming is created by the `generate_device_filename`
  utility[\[68\]](https://github.com/buccancs/bucika_gsr/blob/7048f7f6a7536f5cd577ed2184800d3dad97fd08/PythonApp/session/session_manager.py#L2-L9).
  The session metadata JSON lists each file with its device and type for
  easy
  reference[\[26\]](https://github.com/buccancs/bucika_gsr/blob/7048f7f6a7536f5cd577ed2184800d3dad97fd08/PythonApp/session/session_manager.py#L130-L138).

- **Backup and Redundancy:** The system can be configured to keep a
  backup of data. In the config, `backup_enabled` is
  true[\[42\]](https://github.com/buccancs/bucika_gsr/blob/7048f7f6a7536f5cd577ed2184800d3dad97fd08/protocol/config.json#L2-L5),
  meaning the system will duplicate session data to a secondary location
  (this could be an external drive or cloud, depending on setup). This
  is important for research robustness -- no single copy of valuable
  data. The backup operation might happen after the session or at the
  end of the day, ensuring at least two copies of each file exist.

- **Data Retention:** Sessions are stored with unique IDs, and the
  system does not automatically delete anything (unless a retention
  policy is specified). It's up to the user to clear old sessions if
  needed. The session listing in the UI helps track what is stored.

- **Post-Processing and Data Export:** While not the primary focus of
  requirements, the system does facilitate post-session processing. For
  example, as noted in the SessionManager code, after a session the
  researcher can trigger a **hand segmentation** process on the recorded
  video[\[61\]](https://github.com/buccancs/bucika_gsr/blob/7048f7f6a7536f5cd577ed2184800d3dad97fd08/PythonApp/session/session_manager.py#L172-L180)[\[62\]](https://github.com/buccancs/bucika_gsr/blob/7048f7f6a7536f5cd577ed2184800d3dad97fd08/PythonApp/session/session_manager.py#L214-L222)
  -- this would produce additional data (segmentation masks) stored
  alongside the session. Also, the design allows exporting data in
  standard formats for analysis (the raw data is already in CSV/MP4
  which are standard). If needed, an export utility could package a
  session's data (e.g., compress the folder or convert it to a specific
  data format required by analysis software).

In summary, the system meets stringent data requirements by capturing
**high-resolution, high-frequency data**, keeping it well-organized per
session, and implementing measures for integrity (synchronization,
validation) and safety (storage management, backups). This ensures that
researchers using the system will obtain a comprehensive and reliable
dataset for each experiment, without worrying about data loss or
misalignment. All these measures together make the data management
**compliant with research best practices** -- for instance, it aligns
with FAIR data principles by clearly documenting metadata and
maintaining data
quality[\[69\]](https://github.com/buccancs/bucika_gsr/blob/7048f7f6a7536f5cd577ed2184800d3dad97fd08/architecture.md#L6-L14).

------------------------------------------------------------------------

[\[1\]](https://github.com/buccancs/bucika_gsr/blob/7048f7f6a7536f5cd577ed2184800d3dad97fd08/architecture.md#L14-L21)
[\[55\]](https://github.com/buccancs/bucika_gsr/blob/7048f7f6a7536f5cd577ed2184800d3dad97fd08/architecture.md#L26-L34)
[\[69\]](https://github.com/buccancs/bucika_gsr/blob/7048f7f6a7536f5cd577ed2184800d3dad97fd08/architecture.md#L6-L14)
architecture.md

<https://github.com/buccancs/bucika_gsr/blob/7048f7f6a7536f5cd577ed2184800d3dad97fd08/architecture.md>

[\[2\]](https://github.com/buccancs/bucika_gsr/blob/7048f7f6a7536f5cd577ed2184800d3dad97fd08/PythonApp/production/runtime_security_checker.py#L110-L119)
[\[33\]](https://github.com/buccancs/bucika_gsr/blob/7048f7f6a7536f5cd577ed2184800d3dad97fd08/PythonApp/production/runtime_security_checker.py#L140-L148)
[\[35\]](https://github.com/buccancs/bucika_gsr/blob/7048f7f6a7536f5cd577ed2184800d3dad97fd08/PythonApp/production/runtime_security_checker.py#L106-L114)
[\[36\]](https://github.com/buccancs/bucika_gsr/blob/7048f7f6a7536f5cd577ed2184800d3dad97fd08/PythonApp/production/runtime_security_checker.py#L156-L164)
[\[37\]](https://github.com/buccancs/bucika_gsr/blob/7048f7f6a7536f5cd577ed2184800d3dad97fd08/PythonApp/production/runtime_security_checker.py#L168-L171)
runtime_security_checker.py

<https://github.com/buccancs/bucika_gsr/blob/7048f7f6a7536f5cd577ed2184800d3dad97fd08/PythonApp/production/runtime_security_checker.py>

[\[3\]](https://github.com/buccancs/bucika_gsr/blob/7048f7f6a7536f5cd577ed2184800d3dad97fd08/PythonApp/session/session_synchronizer.py#L153-L161)
[\[21\]](https://github.com/buccancs/bucika_gsr/blob/7048f7f6a7536f5cd577ed2184800d3dad97fd08/PythonApp/session/session_synchronizer.py#L163-L171)
[\[22\]](https://github.com/buccancs/bucika_gsr/blob/7048f7f6a7536f5cd577ed2184800d3dad97fd08/PythonApp/session/session_synchronizer.py#L174-L182)
[\[58\]](https://github.com/buccancs/bucika_gsr/blob/7048f7f6a7536f5cd577ed2184800d3dad97fd08/PythonApp/session/session_synchronizer.py#L113-L122)
[\[59\]](https://github.com/buccancs/bucika_gsr/blob/7048f7f6a7536f5cd577ed2184800d3dad97fd08/PythonApp/session/session_synchronizer.py#L130-L138)
[\[60\]](https://github.com/buccancs/bucika_gsr/blob/7048f7f6a7536f5cd577ed2184800d3dad97fd08/PythonApp/session/session_synchronizer.py#L154-L161)
[\[63\]](https://github.com/buccancs/bucika_gsr/blob/7048f7f6a7536f5cd577ed2184800d3dad97fd08/PythonApp/session/session_synchronizer.py#L169-L178)
[\[64\]](https://github.com/buccancs/bucika_gsr/blob/7048f7f6a7536f5cd577ed2184800d3dad97fd08/PythonApp/session/session_synchronizer.py#L179-L187)
session_synchronizer.py

<https://github.com/buccancs/bucika_gsr/blob/7048f7f6a7536f5cd577ed2184800d3dad97fd08/PythonApp/session/session_synchronizer.py>

[\[4\]](https://github.com/buccancs/bucika_gsr/blob/7048f7f6a7536f5cd577ed2184800d3dad97fd08/PythonApp/shimmer_manager.py#L244-L253)
[\[5\]](https://github.com/buccancs/bucika_gsr/blob/7048f7f6a7536f5cd577ed2184800d3dad97fd08/PythonApp/shimmer_manager.py#L260-L268)
[\[6\]](https://github.com/buccancs/bucika_gsr/blob/7048f7f6a7536f5cd577ed2184800d3dad97fd08/PythonApp/shimmer_manager.py#L268-L274)
[\[12\]](https://github.com/buccancs/bucika_gsr/blob/7048f7f6a7536f5cd577ed2184800d3dad97fd08/PythonApp/shimmer_manager.py#L128-L135)
[\[13\]](https://github.com/buccancs/bucika_gsr/blob/7048f7f6a7536f5cd577ed2184800d3dad97fd08/PythonApp/shimmer_manager.py#L101-L109)
[\[15\]](https://github.com/buccancs/bucika_gsr/blob/7048f7f6a7536f5cd577ed2184800d3dad97fd08/PythonApp/shimmer_manager.py#L163-L171)
[\[28\]](https://github.com/buccancs/bucika_gsr/blob/7048f7f6a7536f5cd577ed2184800d3dad97fd08/PythonApp/shimmer_manager.py#L169-L177)
[\[30\]](https://github.com/buccancs/bucika_gsr/blob/7048f7f6a7536f5cd577ed2184800d3dad97fd08/PythonApp/shimmer_manager.py#L130-L138)
[\[31\]](https://github.com/buccancs/bucika_gsr/blob/7048f7f6a7536f5cd577ed2184800d3dad97fd08/PythonApp/shimmer_manager.py#L184-L192)
[\[53\]](https://github.com/buccancs/bucika_gsr/blob/7048f7f6a7536f5cd577ed2184800d3dad97fd08/PythonApp/shimmer_manager.py#L212-L220)
[\[54\]](https://github.com/buccancs/bucika_gsr/blob/7048f7f6a7536f5cd577ed2184800d3dad97fd08/PythonApp/shimmer_manager.py#L150-L159)
[\[56\]](https://github.com/buccancs/bucika_gsr/blob/7048f7f6a7536f5cd577ed2184800d3dad97fd08/PythonApp/shimmer_manager.py#L260-L269)
[\[57\]](https://github.com/buccancs/bucika_gsr/blob/7048f7f6a7536f5cd577ed2184800d3dad97fd08/PythonApp/shimmer_manager.py#L261-L268)
shimmer_manager.py

<https://github.com/buccancs/bucika_gsr/blob/7048f7f6a7536f5cd577ed2184800d3dad97fd08/PythonApp/shimmer_manager.py>

[\[7\]](https://github.com/buccancs/bucika_gsr/blob/7048f7f6a7536f5cd577ed2184800d3dad97fd08/PythonApp/shimmer_pc_app.py#L120-L128)
[\[17\]](https://github.com/buccancs/bucika_gsr/blob/7048f7f6a7536f5cd577ed2184800d3dad97fd08/PythonApp/shimmer_pc_app.py#L176-L185)
[\[18\]](https://github.com/buccancs/bucika_gsr/blob/7048f7f6a7536f5cd577ed2184800d3dad97fd08/PythonApp/shimmer_pc_app.py#L260-L267)
[\[19\]](https://github.com/buccancs/bucika_gsr/blob/7048f7f6a7536f5cd577ed2184800d3dad97fd08/PythonApp/shimmer_pc_app.py#L234-L242)
[\[20\]](https://github.com/buccancs/bucika_gsr/blob/7048f7f6a7536f5cd577ed2184800d3dad97fd08/PythonApp/shimmer_pc_app.py#L170-L173)
[\[39\]](https://github.com/buccancs/bucika_gsr/blob/7048f7f6a7536f5cd577ed2184800d3dad97fd08/PythonApp/shimmer_pc_app.py#L261-L268)
[\[45\]](https://github.com/buccancs/bucika_gsr/blob/7048f7f6a7536f5cd577ed2184800d3dad97fd08/PythonApp/shimmer_pc_app.py#L191-L200)
[\[46\]](https://github.com/buccancs/bucika_gsr/blob/7048f7f6a7536f5cd577ed2184800d3dad97fd08/PythonApp/shimmer_pc_app.py#L130-L138)
[\[47\]](https://github.com/buccancs/bucika_gsr/blob/7048f7f6a7536f5cd577ed2184800d3dad97fd08/PythonApp/shimmer_pc_app.py#L146-L155)
[\[48\]](https://github.com/buccancs/bucika_gsr/blob/7048f7f6a7536f5cd577ed2184800d3dad97fd08/PythonApp/shimmer_pc_app.py#L151-L159)
[\[51\]](https://github.com/buccancs/bucika_gsr/blob/7048f7f6a7536f5cd577ed2184800d3dad97fd08/PythonApp/shimmer_pc_app.py#L156-L164)
[\[52\]](https://github.com/buccancs/bucika_gsr/blob/7048f7f6a7536f5cd577ed2184800d3dad97fd08/PythonApp/shimmer_pc_app.py#L205-L213)
shimmer_pc_app.py

<https://github.com/buccancs/bucika_gsr/blob/7048f7f6a7536f5cd577ed2184800d3dad97fd08/PythonApp/shimmer_pc_app.py>

[\[8\]](https://github.com/buccancs/bucika_gsr/blob/7048f7f6a7536f5cd577ed2184800d3dad97fd08/PythonApp/ntp_time_server.py#L66-L74)
[\[9\]](https://github.com/buccancs/bucika_gsr/blob/7048f7f6a7536f5cd577ed2184800d3dad97fd08/PythonApp/ntp_time_server.py#L26-L34)
ntp_time_server.py

<https://github.com/buccancs/bucika_gsr/blob/7048f7f6a7536f5cd577ed2184800d3dad97fd08/PythonApp/ntp_time_server.py>

[\[10\]](https://github.com/buccancs/bucika_gsr/blob/7048f7f6a7536f5cd577ed2184800d3dad97fd08/PythonApp/session/session_manager.py#L64-L73)
[\[11\]](https://github.com/buccancs/bucika_gsr/blob/7048f7f6a7536f5cd577ed2184800d3dad97fd08/PythonApp/session/session_manager.py#L82-L91)
[\[26\]](https://github.com/buccancs/bucika_gsr/blob/7048f7f6a7536f5cd577ed2184800d3dad97fd08/PythonApp/session/session_manager.py#L130-L138)
[\[49\]](https://github.com/buccancs/bucika_gsr/blob/7048f7f6a7536f5cd577ed2184800d3dad97fd08/PythonApp/session/session_manager.py#L86-L95)
[\[50\]](https://github.com/buccancs/bucika_gsr/blob/7048f7f6a7536f5cd577ed2184800d3dad97fd08/PythonApp/session/session_manager.py#L99-L102)
[\[61\]](https://github.com/buccancs/bucika_gsr/blob/7048f7f6a7536f5cd577ed2184800d3dad97fd08/PythonApp/session/session_manager.py#L172-L180)
[\[62\]](https://github.com/buccancs/bucika_gsr/blob/7048f7f6a7536f5cd577ed2184800d3dad97fd08/PythonApp/session/session_manager.py#L214-L222)
[\[65\]](https://github.com/buccancs/bucika_gsr/blob/7048f7f6a7536f5cd577ed2184800d3dad97fd08/PythonApp/session/session_manager.py#L20-L28)
[\[67\]](https://github.com/buccancs/bucika_gsr/blob/7048f7f6a7536f5cd577ed2184800d3dad97fd08/PythonApp/session/session_manager.py#L8-L16)
[\[68\]](https://github.com/buccancs/bucika_gsr/blob/7048f7f6a7536f5cd577ed2184800d3dad97fd08/PythonApp/session/session_manager.py#L2-L9)
session_manager.py

<https://github.com/buccancs/bucika_gsr/blob/7048f7f6a7536f5cd577ed2184800d3dad97fd08/PythonApp/session/session_manager.py>

[\[14\]](https://github.com/buccancs/bucika_gsr/blob/7048f7f6a7536f5cd577ed2184800d3dad97fd08/protocol/config.json#L18-L26)
[\[16\]](https://github.com/buccancs/bucika_gsr/blob/7048f7f6a7536f5cd577ed2184800d3dad97fd08/protocol/config.json#L26-L34)
[\[23\]](https://github.com/buccancs/bucika_gsr/blob/7048f7f6a7536f5cd577ed2184800d3dad97fd08/protocol/config.json#L54-L62)
[\[29\]](https://github.com/buccancs/bucika_gsr/blob/7048f7f6a7536f5cd577ed2184800d3dad97fd08/protocol/config.json#L30-L37)
[\[32\]](https://github.com/buccancs/bucika_gsr/blob/7048f7f6a7536f5cd577ed2184800d3dad97fd08/protocol/config.json#L111-L119)
[\[34\]](https://github.com/buccancs/bucika_gsr/blob/7048f7f6a7536f5cd577ed2184800d3dad97fd08/protocol/config.json#L113-L119)
[\[38\]](https://github.com/buccancs/bucika_gsr/blob/7048f7f6a7536f5cd577ed2184800d3dad97fd08/protocol/config.json#L40-L48)
[\[40\]](https://github.com/buccancs/bucika_gsr/blob/7048f7f6a7536f5cd577ed2184800d3dad97fd08/protocol/config.json#L39-L47)
[\[41\]](https://github.com/buccancs/bucika_gsr/blob/7048f7f6a7536f5cd577ed2184800d3dad97fd08/protocol/config.json#L6-L14)
[\[42\]](https://github.com/buccancs/bucika_gsr/blob/7048f7f6a7536f5cd577ed2184800d3dad97fd08/protocol/config.json#L2-L5)
[\[43\]](https://github.com/buccancs/bucika_gsr/blob/7048f7f6a7536f5cd577ed2184800d3dad97fd08/protocol/config.json#L80-L88)
[\[44\]](https://github.com/buccancs/bucika_gsr/blob/7048f7f6a7536f5cd577ed2184800d3dad97fd08/protocol/config.json#L102-L109)
[\[66\]](https://github.com/buccancs/bucika_gsr/blob/7048f7f6a7536f5cd577ed2184800d3dad97fd08/protocol/config.json#L32-L38)
config.json

<https://github.com/buccancs/bucika_gsr/blob/7048f7f6a7536f5cd577ed2184800d3dad97fd08/protocol/config.json>

[\[24\]](https://github.com/buccancs/bucika_gsr/blob/7048f7f6a7536f5cd577ed2184800d3dad97fd08/AndroidApp/src/main/java/com/multisensor/recording/managers/FileTransferManager.kt#L124-L132)
[\[25\]](https://github.com/buccancs/bucika_gsr/blob/7048f7f6a7536f5cd577ed2184800d3dad97fd08/AndroidApp/src/main/java/com/multisensor/recording/managers/FileTransferManager.kt#L142-L150)
[\[27\]](https://github.com/buccancs/bucika_gsr/blob/7048f7f6a7536f5cd577ed2184800d3dad97fd08/AndroidApp/src/main/java/com/multisensor/recording/managers/FileTransferManager.kt#L156-L165)
FileTransferManager.kt

<https://github.com/buccancs/bucika_gsr/blob/7048f7f6a7536f5cd577ed2184800d3dad97fd08/AndroidApp/src/main/java/com/multisensor/recording/managers/FileTransferManager.kt><|MERGE_RESOLUTION|>--- conflicted
+++ resolved
@@ -1,165 +1,53 @@
-# Chapter 3: Requirements
+# Chapter 3: Requirements and System Analysis
 
 ## 3.1 Problem Statement and Research Context
 
-<<<<<<< HEAD
-The system is developed to support **contactless Galvanic Skin Response
-(GSR) prediction research**. Traditional GSR measurement requires
-contact sensors attached to a person's skin, but this project aims to
-bridge **contact-based and contact-free physiological monitoring**. In
-essence, the system enables researchers to collect **synchronized
-multi-modal data** -- combining **wearable GSR sensor readings** with
-**contactless signals** like thermal imagery and video -- to facilitate
-the development of models that predict GSR without direct skin contact.
-This addresses a key research gap: providing a reliable way to acquire
-**ground-truth GSR data** alongside contactless sensor data in
-experiments, ensuring all data streams are aligned in time for
-analysis[\[1\]](https://github.com/buccancs/bucika_gsr/blob/7048f7f6a7536f5cd577ed2184800d3dad97fd08/architecture.md#L14-L21).
-
-The research context for this system is physiological computing and
-affective computing. The focus is on **stress and emotion analysis**,
-where GSR is a common measure of sympathetic nervous system activity. By
-integrating **thermal cameras, RGB video, and inertial sensors** with
-the GSR sensor, the system creates a rich dataset for exploring how
-observable signals (like facial thermal patterns or motion) correlate
-with actual skin conductance changes. The **multi-sensor recording
-platform** operates in real-world environments (e.g. lab or field
-studies) and emphasizes **temporal precision and data integrity** so
-that subtle physiological responses can be captured and later aligned
-for machine learning model
-training[\[1\]](https://github.com/buccancs/bucika_gsr/blob/7048f7f6a7536f5cd577ed2184800d3dad97fd08/architecture.md#L14-L21).
-Overall, the system's goal is to facilitate experiments that would
-**simultaneously record a participant's physiological responses and
-visual/thermal cues**, providing a foundation for research into
-contactless stress detection.
+Modern physiological monitoring techniques often rely on **Galvanic Skin
+Response (GSR)** sensors attached directly to a subject's skin to
+measure electrodermal activity. While GSR is a proven indicator of
+stress and arousal, traditional contact-based measurement is intrusive
+and limits natural behaviour. The research problem addressed is how to
+**predict GSR in a contactless manner** using alternative sensing
+modalities (such as thermal imaging and visual cameras) without
+sacrificing accuracy. In the current state of physiological measurement,
+cameras and thermal sensors have advanced to capture subtle
+physiological cues (e.g. facial temperature changes or perspiration)
+that could correlate with stress. However, **no integrated system
+existed** to simultaneously collect *synchronised* thermal, visual, and
+reference GSR data required to develop and validate contactless GSR
+prediction models. This thesis operates in the context of **affective
+computing and human-computer interaction research**, where unobtrusive
+monitoring of stress and emotional state is highly desirable. The goal
+is to provide a multi-sensor recording platform that enables new
+experiments in which participants are monitored **without wires or
+attached electrodes**, facilitating more natural interactions (e.g. in
+social or virtual reality settings) while still capturing high-quality
+ground-truth physiological data.
+
+To bridge this gap, the project developed a **Multi-Sensor Recording
+System for Contactless GSR Prediction**. The system is designed to
+collect **synchronised multi-modal data streams** -- specifically
+high-resolution visual video, thermal infrared imagery, and **GSR
+readings from a Shimmer sensor** -- in real time. By aligning these data
+streams with sub-millisecond precision, the system creates rich datasets
+for training and evaluating machine learning models that estimate stress
+(or related physiological signals) from camera data alone. This research
+context demands a solution that is *both* scientifically rigorous
+(accurate timing, reliable signals) and practical for field use (mobile
+devices, untethered subjects). In summary, the problem statement centres
+on building a **distributed data acquisition system** that can capture
+synchronised physiological and imaging data to enable **contactless GSR
+measurement** research. The remainder of this chapter details the
+requirements derived from this problem and the system analysis that
+shaped the solution.
 
 ## 3.2 Requirements Engineering Approach
 
-The requirements for the system were derived using an **iterative,
-research-driven approach**. Initially, high-level objectives (such as
-*"enable synchronized GSR and video recording"*) were identified from
-the research goals. These were refined through *requirements
-elicitation* that included the needs of researchers conducting
-experiments (the primary stakeholders) and the technical constraints of
-available hardware. The project followed a **prototyping and refinement
-methodology**: early versions of the system were implemented and tested,
-and feedback was used to update the requirements. For example, as the
-implementation progressed, additional needs such as **data encryption**
-and **device fault tolerance** were recognized and added to the
-requirements (evident from commit history showing security checks and
-recovery features being
-introduced[\[2\]](https://github.com/buccancs/bucika_gsr/blob/7048f7f6a7536f5cd577ed2184800d3dad97fd08/PythonApp/production/runtime_security_checker.py#L110-L119)[\[3\]](https://github.com/buccancs/bucika_gsr/blob/7048f7f6a7536f5cd577ed2184800d3dad97fd08/PythonApp/session/session_synchronizer.py#L153-L161)).
-
-Requirements engineering was performed in alignment with IEEE
-guidelines. Each requirement was documented with a unique ID and
-categorized (functional vs. non-functional). The team maintained close
-alignment between requirements and implementation -- the repository's
-structure and commit messages show that whenever a new capability was
-implemented (e.g. a **calibration module** or **time synchronization
-service**), it corresponded to a defined requirement. Traceability was
-informally maintained by referencing issues/ADRs for major features. In
-summary, the approach was **incremental and user-focused**: starting
-from the core research use cases, and continuously refining the system
-requirements as technical insights were gained during development.
-=======
-The system is developed to support contactless Galvanic Skin Response (GSR) prediction research. Traditional GSR measurement requires contact sensors attached to a person's skin, but this project aims to bridge contact-based and contact-free physiological monitoring. In essence, the system enables researchers to collect synchronized multi-modal data – combining wearable GSR sensor readings with contactless signals like thermal imagery and video – to facilitate the development of models that predict GSR without direct skin contact. This addresses a key research gap: providing a reliable way to acquire ground-truth GSR data alongside contactless sensor data in experiments, ensuring all data streams are aligned in time for analysis[[1]](https://github.com/buccancs/bucika_gsr/blob/7048f7f6a7536f5cd577ed2184800d3dad97fd08/architecture.md#L14-L21).
-
-The research context for this system is physiological computing and affective computing. The focus is on stress and emotion analysis, where GSR is a common measure of sympathetic nervous system activity. By integrating thermal cameras, RGB video, and inertial sensors with the GSR sensor, the system creates a rich dataset for exploring how observable signals (like facial thermal patterns or motion) correlate with actual skin conductance changes. The multi-sensor recording platform operates in real-world environments (e.g. lab or field studies) and emphasizes temporal precision and data integrity so that subtle physiological responses can be captured and later aligned for machine learning model training[[1]](https://github.com/buccancs/bucika_gsr/blob/7048f7f6a7536f5cd577ed2184800d3dad97fd08/architecture.md#L14-L21). Overall, the system's goal is to facilitate experiments that would simultaneously record a participant's physiological responses and visual/thermal cues, providing a foundation for research into contactless GSR prediction methods.
-
-## 3.2 Requirements Engineering Approach
-
-**Stakeholder Analysis:** We identified four primary stakeholders whose needs shaped the requirements:
-
-- **Research scientists:** Require accurate, high-fidelity data and an easy-to-use system during experiments.
-- **Study participants:** Require unobtrusive monitoring for comfort and privacy (hence the push for contactless methods and minimal wearable hardware).
-- **Technical developers/maintainers:** Require the software to be maintainable, extensible, and testable for long-term use.
-- **Ethics committees (IRBs):** Concerned with participant safety and data security/privacy.
-
-Each stakeholder group contributed distinct requirements. For example, researchers emphasized precise data synchronization and multi-modal integration; participants influenced requirements for comfort and anonymity; developers demanded a modular architecture and high code quality for reliability; and ethics boards highlighted the need for secure data handling.
-
-Given the experimental nature of the project, the requirements process was iterative and incremental. We followed an agile-like approach: initial core requirements were derived from the research objectives (e.g. "record thermal and video data synchronized with GSR"), and a prototype system was quickly built to test feasibility. As we integrated actual sensors and conducted trial runs, new requirements and refinements emerged (for instance, the need for automatic device re-connection if a drop occurs, or a way to log stimulus events during recording). The development was evolutionary, with each code commit often implementing or refining a specific requirement (for example, adding the Shimmer sensor integration or improving time synchronization). This process ensured that requirements stayed aligned with practical implementation feedback.
-
-We also followed standard software requirements specification practices (per IEEE guidelines) to document each requirement with a unique identifier, a description, and a priority. Requirements were categorized as functional or non-functional for clarity. Throughout development, we placed a strong emphasis on validation and testing to ensure each requirement was met. A comprehensive test suite (with over 95% code coverage) automatically checked that each functional requirement (device communication, data recording, etc.) worked as expected in real-world scenarios. In summary, a combination of up-front analysis and continuous iteration produced a set of requirements that guided the system's design and implementation.
-
-## 3.3 Functional Requirements Overview
-
-Table 3.1 lists the Functional Requirements (FR) for the multi-sensor recording system. Each requirement has a unique ID and a priority level (H = High, M = Medium). These requirements describe what the system must do to meet the needs of coordinating multiple devices, acquiring various sensor data streams, synchronizing and storing data, and supporting the researcher's workflow.
-
-**Table 3.1 -- Functional Requirements**
-
-| ID | Functional Requirement Description | Priority |
-|----|-----------------------------------|----------|
-| FR-01 | **Centralized Multi-Device Coordination:** Provide a PC-based master controller (application) that can connect to and manage multiple remote recording devices (Android smartphones). This allows one operator to initiate and control recording sessions on all devices from a single interface. | H |
-| FR-02 | **User Interface for Session Control:** The PC controller shall have a graphical user interface (GUI) for setting up sessions, displaying device status, and controlling recordings (start/stop). The GUI should display all connected devices and let the user monitor the recording process in real time. | H |
-| FR-03 | **High-Precision Synchronization:** Synchronize all data streams (video frames, thermal frames, GSR samples) to a common timeline. All devices should start recording nearly simultaneously, achieving time alignment within ~1 ms. Each frame or sample must be timestamped to allow precise cross-modal alignment. | H |
-| FR-04 | **Visual Video Capture:** Each Android recording device shall capture high-resolution RGB video of the participant during the session. The system should support at least 30 fps at HD (720p) or higher (up to the device's capabilities, e.g. 1080p or 4K). The video recording should be continuous for the session duration and saved in a standard format (e.g. MP4). | H |
-| FR-05 | **Thermal Imaging Capture:** If a device has a thermal camera, capture thermal infrared video in parallel with the RGB video. Thermal frames must be recorded at the highest available resolution and frame rate (device-dependent) and time-synchronized with the other streams. This provides contactless skin temperature data corresponding to the participant's physiological state. | H |
-| FR-06 | **GSR Sensor Integration:** Integrate Shimmer GSR sensor devices to collect ground-truth physiological signals (electrodermal activity, etc.). The PC can interface with the Shimmer either directly via Bluetooth or via an Android phone acting as a relay. All connected GSR sensors should be handled concurrently, and their data samples (GSR conductance, plus any other channels like PPG or accelerometer) must be timestamped and synchronized with the session timeline. | H |
-| FR-07 | **Session Management and Metadata:** Allow the user to create a new recording session which is automatically assigned a unique Session ID. During a session, the controller maintains metadata (session start time, optional configured duration, list of active devices/sensors). When a session starts, each device and sensor is recorded in the session metadata; when the session stops, the end time and duration are also recorded. A session metadata file (e.g. JSON or text) shall be saved summarizing the session details for future reference. | H |
-| FR-08 | **Local Data Storage (Offline-First):** All recording devices shall store captured data locally on the device during the session (rather than streaming everything) to avoid dependence on continuous network connectivity. Each phone saves its video stream as files locally (and the PC saves any data it captures), and GSR data is logged to a local file (e.g. CSV) on whichever system is collecting it. Each data file is timestamped or contains timestamps internally. This offline-first design ensures no data is lost if the network connection is disrupted, maximizing reliability. | H |
-| FR-09 | **Data Aggregation and Transfer:** After a session ends, the system shall automatically aggregate the distributed data. The PC controller will instruct each Android device to transfer its recorded files (videos, sensor data, etc.) to the PC over the network. Files are sent in chunks with verification – the PC confirms file sizes and integrity upon receipt. All files from the session are collected into the PC's session folder for central storage. (If automatic transfer fails or is unavailable, manual file retrieval is allowed as a fallback.) | M |
-| FR-10 | **Real-Time Status Monitoring:** The PC interface shall display real-time status updates from each connected device, including indicators such as recording state (recording or idle), battery level, available storage, and connection health. During an active session, the operator can see that all devices are recording and get alerts (e.g. low battery warnings) in real time. Optionally, the PC may also show a low-frame-rate preview (thumbnail) of each video stream for verification. These status and preview updates help the user ensure data quality throughout the session. | M |
-| FR-11 | **Event Annotation:** The system shall allow the researcher to annotate events during a recording session. For example, if a stimulus is presented at a certain time, the researcher can log an event via the PC app (or a hardware trigger). The event is recorded with a timestamp (relative to session start) and a brief description or type. All such events are saved (e.g. in a stimulus_events.csv file in the session folder) to facilitate aligning external events with the physiological data during analysis. | M |
-| FR-12 | **Sensor Calibration Mode:** Provide a mode or tools to calibrate sensors and configure their settings before a session. This includes the ability to capture calibration data for the cameras (e.g. to spatially align a thermal camera with the RGB camera using a reference pattern) and to adjust sensor settings (focus, exposure, thermal sensitivity, etc.) as needed. Calibration data (like checkerboard images or known thermal target images) are stored in a dedicated calibration folder for the session or device. This ensures the multi-modal data can be properly registered and any sensor biases can be corrected in post-processing. | M |
-| FR-13 | **Post-Session Data Processing:** Support optional post-processing steps on the recorded data to enrich the dataset. For example, after a session, a hand segmentation algorithm could be run on the video frames to identify and crop the participant's hand region (since GSR is typically measured on the hand). If this feature is enabled, the PC controller will automatically invoke the hand segmentation module on the session's video files and save the results (segmented images or masks) in the session folder. This post-processing is configurable by the user and helps automate part of the data analysis preparation. | M |
-
-**Discussion:** The functional requirements above cover the core capabilities of the system. Together they ensure that the multi-sensor recording system can capture synchronized data from multiple devices and sensors and manage that data effectively for research use. Coordination of multiple devices and tight time sync (FR-01, FR-02, FR-03) were top priorities, as precise alignment of different data modalities is essential. Requirements FR-04, FR-05, and FR-06 address the data collection needs for each modality (visual video, thermal imaging, and GSR), reflecting the system's multi-modal scope. Session handling and data management (FR-07, FR-08, FR-09) form the backbone that guarantees recordings are well-organized and safely stored (for example, by creating session metadata and using on-device storage to prevent data loss). Real-time feedback and user control (FR-10, FR-11) improve the system's usability during experiments, allowing the operator to monitor progress and mark important moments. Finally, FR-12 and FR-13 provide advanced capabilities (sensor calibration and post-processing) that enhance data quality and utility; these are medium priority since the system can function without them, but they add value for achieving high-quality research results. Many of these requirements are directly supported by the implementation – for instance, the code's ShimmerManager class demonstrates the multi-sensor integration and error handling for GSR sensors, and the session management logic creates metadata files and directory structures as specified. The next section discusses the constraints and quality attributes (non-functional requirements) that the system must also meet.
-
-## 3.4 Non-Functional Requirements
-
-Beyond the features and behaviors described above, the system must satisfy several Non-Functional Requirements (NFR) defining performance, reliability, usability, and other quality attributes. Table 3.2 summarizes the key NFRs (with unique IDs and priorities). These ensure the system not only works, but works effectively and reliably in its intended contexts (e.g. research labs, possibly mobile or field environments with human participants).
-
-**Table 3.2 -- Non-Functional Requirements**
-
-| ID | Non-Functional Requirement Description | Priority |
-|----|----------------------------------------|----------|
-| NFR-01 | **Real-Time Performance:** The system shall operate in real time, handling incoming data without significant delay. All components must be efficient enough to capture video at full frame rate and sensor data at full sampling rate, with no frame drops or excessive buffering. For example, the Android app should sustain 30 FPS video recording while sampling GSR at ~50 Hz simultaneously. The end-to-end latency from capturing a sample/frame to logging it with a timestamp should be very low (well below 100 ms) to keep the system responsive. | High |
-| NFR-02 | **Synchronization Accuracy:** The system's time synchronization and triggering mechanisms must be precise (see FR-03). The design should ensure any timestamp difference between devices is only on the order of a few milliseconds. In practice this may require time sync protocols or clock calibration. Each data sample is tagged with both the device's local time and a unified reference time for alignment during analysis. This ensures the dataset is properly time-aligned across modalities. | High |
-| NFR-03 | **Reliability and Fault Tolerance:** The system must be reliable during long recording sessions. It should handle errors gracefully – for example, if a device temporarily disconnects (due to a network drop or power issue), the system will attempt to reconnect automatically and continue the session without crashing. Data already recorded should remain safe (saved locally on devices). The system should not lose or corrupt data even if an interruption occurs; any partial data should be cleanly saved up to that point. Robust error handling and recovery mechanisms are in place (e.g. retry logic for device connections and file transfers). | High |
-| NFR-04 | **Data Integrity and Accuracy:** Ensure the integrity and accuracy of all recorded data. All data files (videos, sensor CSVs, etc.) should be verified for correctness after recording – for example, during file transfer the system confirms file sizes and acknowledges receipt. Timestamps must remain consistent and accurate (with no significant clock drift during a session). The GSR sensor data should be sampled at a stable rate and recorded with correct units (e.g., microSiemens for conductance) without clipping or quantization errors. This is crucial for the scientific validity of the dataset. | High |
-| NFR-05 | **Scalability (Multi-Device Support):** The architecture should scale to multiple recording devices running concurrently. Adding more Android devices (or additional Shimmer sensors) to a session should have only a manageable (approximately linear) impact on performance. The network and PC controller must handle the bandwidth of multiple video streams and sensor feeds. At minimum, the system should support at least two Android devices plus one or two Shimmer sensors recording together. The design (e.g. multi-threaded server, asynchronous I/O) allows adding more devices with minimal modifications. | Medium |
-| NFR-06 | **Usability and Accessibility:** The system's user interface and workflow shall be designed for ease of use by researchers who may not be software experts. The PC application should be straightforward to install and run, and starting a recording session should be simple (for example, devices auto-discover the PC and a single click begins recording). Visual feedback (related to FR-10) is provided to reassure the user that devices are recording properly. The Android app should require minimal interaction — ideally it launches and connects automatically to the PC. Clear notifications or dialogs should guide the user if any issues occur (such as missing permissions or errors). The system should also be well-documented so that new users can learn to operate it quickly. | High |
-| NFR-07 | **Maintainability and Extensibility:** Design the software with clean code and a modular architecture to facilitate maintenance and future extensions. For example, the Android app follows an MVVM (Model-View-ViewModel) architecture with dependency injection (Hilt) to separate concerns, making it easier to modify or upgrade components (such as replacing the camera subsystem or adding a new sensor) without affecting other parts. The PC software likewise separates the GUI, networking, and data management into distinct modules. We enforced code quality metrics (e.g. complexity limits) and maintained a high level of automated test coverage. This way, developers can refactor or add features with confidence, and the system remains sustainable as a research platform. | Medium |
-| NFR-08 | **Portability:** The system should be portable and not rely on specialized or expensive hardware beyond the sensors and standard devices. The PC controller is a cross-platform Python application that runs on typical laptops or desktops (requiring only moderate processing power, ~4 GB RAM, and Python 3.8+). The Android app runs on common Android devices (Android 8.0 or above) and supports a range of phone models, as long as they have the required sensors (camera, etc.) and Bluetooth for the Shimmer. This allows the system to be deployed in different laboratories or even off-site (using a standard Wi-Fi router or hotspot). Communication between PC and mobiles uses standard interfaces (TCP/IP network with JSON messages) with no wired connections needed, providing flexibility in where and how the system can be used. | Medium |
-| NFR-09 | **Security and Data Privacy:** Basic security measures should be in place even in controlled research settings. Network communication (commands and file transfers over JSON) should be confined to a secure local network, and only authorized devices (ones that perform the correct handshake) are allowed to connect to the PC controller to prevent unauthorized access. Additionally, participant data (video and physiological signals) are sensitive, so the system should support options to encrypt stored data or otherwise protect data at rest in line with institutional guidelines. For example, recorded files can be kept on encrypted drives or kept pseudonymized by not using personal identifiers in file names. (Full real-time encryption of streams is not implemented in this version, but this requirement is noted to encourage ethical data handling.) | Medium |
-
-**Discussion:** These non-functional requirements underscore the system's quality attributes needed for research use. Real-time performance (NFR-01) and precise synchronization (NFR-02) ensure the data quality meets scientific standards – the system can capture high-resolution, high-frequency data in sync, which is essential for meaningful analysis. Reliability and data integrity (NFR-03, NFR-04) are critical because experimental sessions are often unrepeatable; the system must not crash or lose data during a trial. Scalability (NFR-05) anticipates that the research may expand to more devices or participants – the system's distributed architecture (multi-threaded server and modular device handling) was designed to accommodate growth with minimal rework. Usability (NFR-06) was a high priority because a complicated setup could impede researchers; features like automatic device discovery and real-time feedback were included to make the system as user-friendly as possible. Maintainability and extensibility (NFR-07) have been addressed by rigorous software engineering practices (we extensively refactored and documented the code to manage complexity), meaning the system can be updated or improved (e.g., adding a new sensor type or algorithm) by future developers with relative ease. Portability (NFR-08) ensures the system can be used in various settings – in a lab or out in the field – without requiring heavy infrastructure. Finally, security and privacy (NFR-09) reflect an ethical dimension: while not the primary focus, the system is designed to run on closed local networks and can incorporate data protection measures so that sensitive participant data is safeguarded. In summary, the NFRs complement the functional requirements by ensuring the system operates efficiently, reliably, and responsibly in practice.
-
-## 3.5 Use Case Scenarios
-
-To illustrate intended usage, this section describes several primary use case scenarios. These scenarios represent typical workflows for the multi-sensor recording system and demonstrate how the functional requirements work together to support research activities. (Figure 3.1 provides a use case diagram summarizing the actors and interactions in these scenarios – placeholder.) The main actor is the Researcher using the PC Master Controller, with secondary actors being the Recording Devices (Android phones running the app) and the Participant(s) being recorded. The scenarios assume that all devices have been set up on the same network and the software is running on the PC and phones.
-
-### Use Case 1: Multi-Participant Recording Session 
-
-**"Conduct a synchronized multi-sensor recording for one or more participants."**
-
-In this primary scenario, a researcher conducts an experimental session involving physiological monitoring. The steps are as follows:
-
-**Setup:** The researcher powers on all the Android devices (for example, two smartphones, each positioned to record a different participant) and starts the recording app on each. Each participant is fitted with a Shimmer GSR sensor (worn on the fingers) which is either connected directly to the PC or paired with one of the phones. All devices join the same Wi-Fi network. The researcher launches the PC Controller application and sees that each device has automatically registered with the PC (each phone sends a "hello" announcement to the PC, and appears in the PC's UI as an available device). The PC interface shows each device's identifier and its capabilities (e.g., "Device A: camera + thermal" and "Device B: camera + GSR").
-
-**Initiate Recording:** The researcher optionally enters session details in the PC interface (like a session name or notes) and clicks "Start Session." The PC controller broadcasts a start recording command to all connected devices. Each Android device receives the command and begins recording its data: the cameras start capturing video (saving to MP4 files locally), and if a device has a Shimmer sensor paired, it starts streaming GSR data to a local file. (If the PC itself is also recording, e.g. via a USB webcam, it begins recording at this time as well.) All devices are synchronized to start together – they either begin immediately upon receiving the command or use a coordinated start time so their clocks align (the system accounts for network latency by prepping devices in advance). The PC UI updates to show that each device is recording (e.g., an indicator or timer for each), and a session timer begins on the PC.
-
-**Data Collection:** During the session (which could range from a few minutes to an hour or more), the system continuously collects data from all devices. Each smartphone writes video frames to its local storage and periodically sends status updates to the PC (including info like battery level, recording duration, file size, etc., per FR-10). The Shimmer sensors continuously stream GSR readings (and possibly additional signals like PPG or accelerometer). If a Shimmer is connected directly to the PC, the PC logs those readings in real time; if a Shimmer is connected via a phone, the phone relays the sensor data packets to the PC over the network or simply stores them to merge with its own file later. All data streams are timestamped consistently (each device maintains a synchronized clock or uses timestamps from the PC) so they align on a common timeline. If any device encounters an error (for example, a camera error or a Bluetooth disconnection), it automatically attempts to recover (restart the camera, reconnect the sensor) without requiring user intervention, as long as the session is ongoing. The researcher can glance at the PC dashboard to monitor progress – for instance, a small preview image might update for each device, confirming the video feeds, and status text like "Device A: Recording 120 s, Battery 85%" shows that things are running smoothly.
-
-**Concurrent Participants:** This use case supports multiple participants simultaneously. For example, if two participants are interacting together, each participant is recorded by a separate phone and has a separate GSR sensor. The PC coordinates both data streams. Essentially, the steps above occur in parallel for each device – because of the system's scalable design, it can handle two (or more) sets of data as easily as one. The PC's session management will log both devices under the same session ID, and all the data will share a synchronized timeline. This enables the researcher to capture social or group scenarios with synchronized physiological measurements for each person.
-
-**Stop Session:** When the experiment or recording duration is complete, the researcher clicks "Stop Session" on the PC. The PC controller sends a stop command to all devices. Each Android device stops recording: it finalizes its video file (ensuring the file is properly saved) and finalizes any sensor data file. Each device then sends a final status update (e.g., "Saved 300 s of video, file size 500 MB"). At this point, the PC begins the data aggregation process (per FR-09): it requests each device to transmit its recorded files. One by one, the phones send their files to the PC – for example, Device A sends its session_<timestamp>_rgb.mp4 and session_<timestamp>_thermal.mp4 files, Device B sends its session_<timestamp>_rgb.mp4 and session_<timestamp>_sensors.csv. The PC receives these files in chunks over the network and writes them into a structured session folder on the PC (e.g., recordings/session_<timestamp>/DeviceA_rgb.mp4, etc.). The PC verifies that each received file's size matches what the device reported. Once all files from all devices have been received, the PC marks the session as completed, updates the session metadata (inserting the end time and duration), and shows a summary to the researcher (for example, "Session completed: 2 devices, 2 video files, 1 sensor file, duration 5:00"). The researcher now has all the data centrally on the PC and can proceed to analyze it.
-
-**Post-conditions:** As a result of this use case, all relevant multi-modal data is recorded and consolidated. The session folder on the PC contains all files for the session, organized by device or type – for example, each device's video files, any thermal video, the GSR CSV file(s), plus the session metadata and an events log. The researcher thus obtains a complete, time-synchronized dataset from the multi-participant session, ready for model training or other analysis.
-
-### Use Case 2: System Calibration and Configuration 
-
-**"Calibrate sensors and configure system settings prior to recording."**
-
-This secondary use case is typically performed before data collection sessions as a preparatory step. The goal is to ensure all sensors are properly configured and aligned, so that the data collected will be of high quality.
-
-**Camera Calibration:** The researcher calibrates the alignment between the RGB and thermal cameras (either the two sensors on one device, or one on each of two devices). Using a calibration function in the system (accessible via the PC UI or on the device app), the researcher places a known reference object (such as a checkerboard pattern or a thermal reference pad) in view of the cameras. They then trigger a calibration capture, prompting the system to capture a set of images from the RGB and thermal cameras at the same time. These image pairs are saved in a calibration/ folder for that session. Later, the researcher can use these images to compute a spatial transformation that maps thermal images to the RGB images (this may be done using an external script or a provided calibration tool). The resulting calibration parameters (e.g., a transformation matrix) can be saved and later used during data analysis so that the thermal and RGB data overlay correctly.
-
-**Time Synchronization Check:** The researcher runs a synchronization test to confirm that all devices are properly time-aligned. This involves triggering a simultaneous event (like flashing a light or making a sound) that all devices can detect, then checking that the timestamps recorded by each device for this event are within the acceptable tolerance (e.g., <5 ms difference). If the sync is off, the system provides feedback and may re-run the NTP synchronization process to correct any drift.
-
-**Sensor Configuration:** The researcher adjusts settings for each sensor as needed for the experimental protocol. For example, they might set the camera focus to a specific distance, adjust exposure settings, or configure the thermal camera's temperature range. For the Shimmer GSR sensor, they might set the sampling rate or enable additional channels (like heart rate or accelerometer). These settings are saved as part of the session configuration and can be reused for future sessions with similar setups.
-
-**Validation:** Before proceeding to actual data collection, the researcher runs a brief test recording (e.g., 30 seconds) to confirm that all devices are working properly, data is being saved in the expected formats, and timestamps are aligned. This test helps catch any issues early rather than discovering problems partway through an important experimental session.
+The requirements for the multi-sensor system were derived using a
+combination of stakeholder-driven analysis and iterative prototyping.
+**Stakeholder analysis** identified the primary stakeholders as: (1)
+**Research scientists** who require accurate, high-fidelity data and
+straightforward operation in experiments; (2) **Study participants** who
 benefit from unobtrusive monitoring (hence the need for contactless
 methods and minimal encumbrances); (3) **Technical
 maintainers/developers** of the system who need the software to be
@@ -199,953 +87,1049 @@
 analysis of research needs with continuous feedback from implementation,
 resulting in a robust set of requirements that guided the system design
 and implementation.
->>>>>>> 91c41802
 
 ## 3.3 Functional Requirements Overview
 
-The functional requirements of the system are listed below. Each
-requirement is labeled (FR#) and described in terms of what the system
-**shall** do. These requirements were directly derived from the system's
-implemented capabilities and verified against the source code:
-
-- **FR1: Multi-Device Sensor Integration** -- The system shall support
-  connecting and managing multiple sensor devices simultaneously. This
-  includes **discovering and pairing Shimmer GSR sensors** via direct
-  Bluetooth or through an Android device acting as a
-  bridge[\[4\]](https://github.com/buccancs/bucika_gsr/blob/7048f7f6a7536f5cd577ed2184800d3dad97fd08/PythonApp/shimmer_manager.py#L244-L253)[\[5\]](https://github.com/buccancs/bucika_gsr/blob/7048f7f6a7536f5cd577ed2184800d3dad97fd08/PythonApp/shimmer_manager.py#L260-L268).
-  If no real sensors are available, the system shall offer a
-  **simulation mode** to generate dummy sensor data for
-  testing[\[6\]](https://github.com/buccancs/bucika_gsr/blob/7048f7f6a7536f5cd577ed2184800d3dad97fd08/PythonApp/shimmer_manager.py#L268-L274).
-
-- **FR2: Synchronized Multi-Modal Recording** -- The system shall start
-  and stop data recording **synchronously** across all connected
-  devices. When a recording session is initiated, the PC controller
-  instructs each Android device to begin recording **GSR data**, **video
-  (RGB camera)**, and **thermal imaging** in
-  parallel[\[7\]](https://github.com/buccancs/bucika_gsr/blob/7048f7f6a7536f5cd577ed2184800d3dad97fd08/PythonApp/shimmer_pc_app.py#L120-L128).
-  At the same time, the PC begins logging local sensor streams (e.g.
-  from any directly connected Shimmer devices). All streams share a
-  common session timestamp to enable later alignment.
-
-- **FR3: Time Synchronization Service** -- The system shall synchronize
-  clocks across devices to ensure all data is time-aligned. The PC
-  provides a time sync mechanism (e.g. an NTP-like time server on the
-  local network) so that each Android device can calibrate its clock to
-  the PC's clock before and during
-  recording[\[8\]](https://github.com/buccancs/bucika_gsr/blob/7048f7f6a7536f5cd577ed2184800d3dad97fd08/PythonApp/ntp_time_server.py#L66-L74)[\[9\]](https://github.com/buccancs/bucika_gsr/blob/7048f7f6a7536f5cd577ed2184800d3dad97fd08/PythonApp/ntp_time_server.py#L26-L34).
-  This achieves a sub-millisecond timestamp accuracy between GSR
-  readings and video frames, which is crucial for data integrity.
-
-- **FR4: Session Management** -- The system shall organize recordings
-  into sessions, each with a unique ID or name. It shall allow the user
-  (researcher) to **create a new session**, automatically timestamped,
-  and then **terminate the session** when finished. Upon session start,
-  a directory is created on the PC to store data, and a session metadata
-  file is
-  initialized[\[10\]](https://github.com/buccancs/bucika_gsr/blob/7048f7f6a7536f5cd577ed2184800d3dad97fd08/PythonApp/session/session_manager.py#L64-L73).
-  When the session ends, the metadata (start/end time, duration, status)
-  is finalized and
-  saved[\[11\]](https://github.com/buccancs/bucika_gsr/blob/7048f7f6a7536f5cd577ed2184800d3dad97fd08/PythonApp/session/session_manager.py#L82-L91).
-  Only one session can be active at a time, preventing overlap.
-
-- **FR5: Data Recording and Storage** -- For each session, the system
-  shall record: (a) **Physiological sensor data** from the Shimmer GSR
-  module (including GSR conductivity and any other enabled channels like
-  PPG, accelerometer, etc., sampled at a default 128
-  Hz)[\[12\]](https://github.com/buccancs/bucika_gsr/blob/7048f7f6a7536f5cd577ed2184800d3dad97fd08/PythonApp/shimmer_manager.py#L128-L135)[\[13\]](https://github.com/buccancs/bucika_gsr/blob/7048f7f6a7536f5cd577ed2184800d3dad97fd08/PythonApp/shimmer_manager.py#L101-L109),
-  and (b) **Video and thermal data** from each Android device (with at
-  least 1920×1080 resolution video at 30
-  FPS)[\[14\]](https://github.com/buccancs/bucika_gsr/blob/7048f7f6a7536f5cd577ed2184800d3dad97fd08/protocol/config.json#L18-L26).
-  Sensor readings are streamed to the PC in real-time and written to
-  local files (CSV format for numerical data) as they arrive, to avoid
-  data
-  loss[\[15\]](https://github.com/buccancs/bucika_gsr/blob/7048f7f6a7536f5cd577ed2184800d3dad97fd08/PythonApp/shimmer_manager.py#L163-L171).
-  Each Android device stores its own raw video/thermal files during
-  recording and later transfers them to the PC (see FR7). The system
-  shall handle **audio recording** as well if enabled (e.g. microphone
-  audio at 44.1
-  kHz)[\[16\]](https://github.com/buccancs/bucika_gsr/blob/7048f7f6a7536f5cd577ed2184800d3dad97fd08/protocol/config.json#L26-L34),
-  syncing it with other data streams.
-
-- **FR6: User Interface for Monitoring & Control** -- The system shall
-  provide a GUI on the PC for the researcher to control sessions and
-  monitor devices. This includes listing connected devices and their
-  status (e.g. battery level, streaming/recording
-  state)[\[17\]](https://github.com/buccancs/bucika_gsr/blob/7048f7f6a7536f5cd577ed2184800d3dad97fd08/PythonApp/shimmer_pc_app.py#L176-L185),
-  letting the user start/stop sessions, and showing indicators like
-  recording timers and data sample counts. The UI should also display
-  preview feeds or status updates periodically (for example, updating
-  every few seconds with how many samples have been
-  received)[\[18\]](https://github.com/buccancs/bucika_gsr/blob/7048f7f6a7536f5cd577ed2184800d3dad97fd08/PythonApp/shimmer_pc_app.py#L260-L267).
-  **Device panels** in the UI will indicate if a device is disconnected
-  or has errors so the user can take
-  action[\[19\]](https://github.com/buccancs/bucika_gsr/blob/7048f7f6a7536f5cd577ed2184800d3dad97fd08/PythonApp/shimmer_pc_app.py#L234-L242).
-
-- **FR7: Device Synchronization and Signals** -- The system shall
-  coordinate multiple devices by sending control commands and sync
-  signals. For example, the PC can broadcast a **synchronization cue**
-  (such as a flash or buzzer) to all Android devices to mark a moment in
-  time across
-  videos[\[20\]](https://github.com/buccancs/bucika_gsr/blob/7048f7f6a7536f5cd577ed2184800d3dad97fd08/PythonApp/shimmer_pc_app.py#L170-L173).
-  These signals (e.g. visual flash on phone screens) help with aligning
-  footage during analysis. The system uses a JSON-based command protocol
-  so that the PC can instruct devices to start/stop recording and
-  perform actions in unison.
-
-- **FR8: Fault Tolerance and Recovery** -- If a device (Android or
-  sensor) disconnects or fails during an active session, the system
-  shall **detect the event** and continue the session with the remaining
-  devices[\[19\]](https://github.com/buccancs/bucika_gsr/blob/7048f7f6a7536f5cd577ed2184800d3dad97fd08/PythonApp/shimmer_pc_app.py#L234-L242).
-  The PC will log a warning and mark the device as
-  offline[\[3\]](https://github.com/buccancs/bucika_gsr/blob/7048f7f6a7536f5cd577ed2184800d3dad97fd08/PythonApp/session/session_synchronizer.py#L153-L161).
-  When the device reconnects, it should be able to rejoin the ongoing
-  session seamlessly. The system will attempt to **recover the session
-  state** on that device by re-synchronizing and sending any queued
-  commands that were missed while it was
-  offline[\[21\]](https://github.com/buccancs/bucika_gsr/blob/7048f7f6a7536f5cd577ed2184800d3dad97fd08/PythonApp/session/session_synchronizer.py#L163-L171)[\[22\]](https://github.com/buccancs/bucika_gsr/blob/7048f7f6a7536f5cd577ed2184800d3dad97fd08/PythonApp/session/session_synchronizer.py#L174-L182).
-  This ensures a temporary network drop doesn't invalidate the entire
-  session.
-
-- **FR9: Calibration Utilities** -- The system shall include tools for
-  **calibrating sensors and cameras**. In particular, it provides a
-  calibration procedure for aligning the thermal camera field-of-view
-  with the RGB camera (e.g. using a checkerboard pattern). The user can
-  perform a calibration session where images are captured and
-  calibration parameters are computed. Configuration parameters for
-  calibration (such as pattern type, pattern size, number of images,
-  etc.) are adjustable in the system
-  settings[\[23\]](https://github.com/buccancs/bucika_gsr/blob/7048f7f6a7536f5cd577ed2184800d3dad97fd08/protocol/config.json#L54-L62).
-  The resulting calibration data is saved so that recorded thermal and
-  visual data can be accurately merged in analysis. *(This requirement
-  is derived from the presence of a calibration module in the code
-  base.)*
-
-- **FR10: Data Transfer and Aggregation** -- After a session is stopped,
-  the system shall support transferring all recorded data from each
-  Android device to the PC for central storage. The Android application
-  will package the session's files (video, thermal images, any local
-  sensor logs) and send them to the PC over the
-  network[\[24\]](https://github.com/buccancs/bucika_gsr/blob/7048f7f6a7536f5cd577ed2184800d3dad97fd08/AndroidApp/src/main/java/com/multisensor/recording/managers/FileTransferManager.kt#L124-L132)[\[25\]](https://github.com/buccancs/bucika_gsr/blob/7048f7f6a7536f5cd577ed2184800d3dad97fd08/AndroidApp/src/main/java/com/multisensor/recording/managers/FileTransferManager.kt#L142-L150).
-  The PC, upon receiving each file, saves it in the appropriate session
-  folder and updates the session metadata to include that file entry
-  (with file type and
-  size)[\[26\]](https://github.com/buccancs/bucika_gsr/blob/7048f7f6a7536f5cd577ed2184800d3dad97fd08/PythonApp/session/session_manager.py#L130-L138).
-  This automation ensures that the researcher can easily retrieve all
-  data without manually offloading devices. If any file fails to
-  transfer, the system logs an error and (if possible) retries the
-  transfer, so that data is not silently
-  lost[\[27\]](https://github.com/buccancs/bucika_gsr/blob/7048f7f6a7536f5cd577ed2184800d3dad97fd08/AndroidApp/src/main/java/com/multisensor/recording/managers/FileTransferManager.kt#L156-L165).
-
-*(The above functional requirements are implemented across various
-components of the code. For example, the ability to connect multiple
-devices and record simultaneously is implemented in the*
-`ShimmerPCApplication` *start_session
-logic[\[7\]](https://github.com/buccancs/bucika_gsr/blob/7048f7f6a7536f5cd577ed2184800d3dad97fd08/PythonApp/shimmer_pc_app.py#L120-L128),
-and the session metadata management is implemented in*
-`SessionManager`*[\[10\]](https://github.com/buccancs/bucika_gsr/blob/7048f7f6a7536f5cd577ed2184800d3dad97fd08/PythonApp/session/session_manager.py#L64-L73).)*
+Table 3.1 lists the **Functional Requirements (FR)** identified for the
+multi-sensor recording system. Each requirement is labelled with a unique
+ID and a priority (H = High, M = Medium) indicating its importance.
+These functional requirements capture the intended capabilities and
+behaviours of the system. They were derived to ensure the system meets
+the needs of coordinating multiple devices, acquiring various sensor
+data streams, synchronising and storing data, and supporting the
+research workflow.
+
+**Table 3.1 -- Functional Requirements**
+---
+  ID                      Functional Requirement Description                                                                                                                                                                                                                                                                                                                                                 Priority
+---
+  FR-01                   **Centralised Multi-Device Coordination:** The system shall provide a PC-based master controller application that can connect to and manage multiple remote recording devices (Android smartphones). This enables one operator to initiate and control recording sessions across all devices from a single interface.                                                              H
+
+  FR-02                   **User Interface for Session Control:** The PC master controller shall offer an intuitive graphical user interface (GUI) for configuring sessions, displaying device status, and controlling recordings (start/stop). The GUI should show connected device indicators and allow the user to easily monitor the recording process in real time.                                     H
+
+  FR-03                   **High-Precision Synchronisation:** The system shall synchronise all data streams (video frames, thermal frames, GSR samples) with a unified timeline. Recording on all devices must start nearly simultaneously, achieving time alignment with an accuracy on the order of 1 millisecond or better. Each data sample/frame will be timestamped to enable precise cross-modal      H
+                          correlation [\[1\]](PythonApp/shimmer_manager.py#L144-L151).
+
+  FR-04                   **Visual Video Capture:** Each Android recording device shall capture high-resolution **RGB video** of the participant during the session. The system should support at least 30 frames per second at HD (720p) resolution or higher (up to the device's capabilities, e.g. 1080p or 4K) for detailed visual data. The video recording is to be continuous for the session         H
+                          duration, saved in a standard format (e.g. MP4).
+
+  FR-05                   **Thermal Imaging Capture:** If a recording device is equipped with a thermal camera, the system shall capture **thermal infrared video** in parallel with the RGB video. Thermal frames must be recorded at the highest available resolution and frame rate (device-dependent) and time-synchronised with other streams. This provides contactless skin temperature data          H
+                          corresponding to the participant's physiological state.
+
+  FR-06                   **GSR Sensor Integration:** The system shall integrate **Shimmer GSR sensor** devices to collect ground-truth physiological signals (electrodermal activity and related sensors). The PC controller must handle Shimmer data either via direct Bluetooth connection or via an Android device acting as a relay (proxy) for the                                                     H
+                          sensor[\[2\]](PythonApp/shimmer_manager.py#L138-L145). All connected GSR sensors should be managed concurrently, and their data samples (GSR conductivity, plus other channels like PPG or accelerometer) timestamped and synchronised with the session timeline.
+
+  FR-07                   **Session Management and Metadata:** The system shall allow the user to create a new *recording session* and automatically assign it a unique Session ID. During a session, the controller will maintain metadata including session start time, configured duration (if applicable), and the list of active devices/sensors. Upon session start, each device and sensor is         H
+                          registered in the session metadata, and upon stop, the session is finalised with end time and duration
+                          recorded[\[3\]](PythonApp/session/session_manager.py#L74-L81)[\[4\]](AndroidApp/src/main/java/com/multisensor/recording/service/SessionManager.kt#L334-L342). A session metadata file (e.g. JSON or
+                          text) shall be saved, summarising the session details for future reference.
+
+  FR-08                   **Local Data Storage (Offline-First):** All recording devices shall store their captured data **locally on-device** during the session to avoid reliance on continuous network streaming. Video streams are saved as files on the smartphones (and any PC-local video source) and GSR data is logged (e.g. to CSV) on the PC or device collecting it. Each data file is            H
+                          timestamped or contains timestamps internally. This *offline-first* design ensures no data loss in case of network disruption and maximises reliability of recording.
+
+  FR-09                   **Data Aggregation and Transfer:** After a recording session is stopped, the system shall support automatic aggregation of the distributed data. The PC controller will instruct each Android device to **transfer the recorded files** (video and any other data) to the PC over the network. The files are transmitted in chunks with verification -- the PC confirms the file   M
+                          sizes and integrity on receipt[\[5\]](PythonApp/network/device_server.py#L355-L364). All files from the session are collected into the PC's session folder for centralised storage. (In the event automatic transfer fails or is unavailable, the system permits manual retrieval as a
+                          fallback.)
+
+  FR-10                   **Real-Time Status Monitoring:** The PC interface shall display real-time status updates from each connected device, including indicators such as recording state (recording/idle), battery level, storage space, and connectivity health[\[6\]](PythonApp/network/device_server.py#L26-L34). M
+                          During an active session, the operator can observe that all devices are recording and see any warnings (e.g. low battery) in real time. Optionally, the system may also show a low-frame-rate preview of the video streams for verification purposes (e.g. a thumbnail
+                          update)[\[7\]](PythonApp/network/device_server.py#L244-L252). These status and preview updates help the operator ensure data quality throughout the session.
+
+  FR-11                   **Event Annotation:** The system shall allow the researcher to **annotate events** or markers during a recording session. For example, if a stimulus is presented to the participant at a specific time, the researcher can log an event (through the PC app UI or a hardware trigger). The event is recorded with a timestamp (relative to session start) and a short description M
+                          or type[\[8\]](AndroidApp/src/main/java/com/multisensor/recording/service/SessionManager.kt#L124-L133). All such events are saved (e.g. in a `stimulus_events.csv` in the session folder) to facilitate aligning external events with physiological responses during data analysis.
+
+  FR-12                   **Sensor Calibration Mode:** The system shall provide a mode or tools for calibration and configuration of sensors before a session. This includes the ability to capture calibration data for the cameras (e.g. a one-time procedure to spatially align the thermal and RGB cameras using a reference pattern) and to configure sensor settings (focus, exposure, thermal range,  M
+                          etc.) as needed. Calibration data (such as images of a checkerboard or known thermal target) are stored in a dedicated calibration folder for each session or
+                          device[\[9\]](AndroidApp/src/main/java/com/multisensor/recording/service/SessionManager.kt#L300-L308)[\[10\]](AndroidApp/src/main/java/com/multisensor/recording/service/SessionManager.kt#L311-L319).
+                          This requirement ensures that the multi-modal data can be properly registered and any sensor biases corrected in post-processing.
+
+FR-13                   **Post-Session Data Processing:** The system shall support optional **post-processing steps** on the recorded data to enrich the dataset. For example, after a session, a *hand segmentation* algorithm can be run on the recorded video frames to identify and crop the participant's hand region (since GSR is often measured on the hand). If enabled, the PC controller will   M
+                          automatically invoke the hand segmentation module on the session's video files and save the results (segmented images or masks) in the session folder[\[11\]](PythonApp/session/session_manager.py#L216-L224). This automates part of the data analysis preparation (e.g. extracting relevant
+                          features) and is configurable by the user.
+---
+**Discussion:** The above functional requirements cover the core
+capabilities of the system. Together, they ensure that the
+**multi-sensor recording system can capture synchronised data from
+multiple devices and sensors** and manage that data effectively for
+research use. The design addresses multi-device coordination (FR-01,
+FR-02) and tight time synchronisation (FR-03) as top priorities, since
+these are critical for aligning different data modalities. Requirements
+FR-04 through FR-06 enumerate the data acquisition needs for each sensor
+modality -- visual video, thermal imaging, and GSR -- reflecting the
+system's multi-modal nature. Session handling and data management
+(FR-07, FR-08, FR-09) form the backbone that guarantees recordings are
+organised and preserved reliably (e.g., creating session metadata and
+using offline local storage to avoid data loss). Real-time feedback and
+control (FR-10 and FR-11) improve the usability of the system during
+experiments, allowing the operator to monitor progress and mark
+important moments. Finally, FR-12 and FR-13 address advanced
+functionality: calibration support and post-processing, which enhance
+the quality and utility of the collected data (these are considered
+"Medium" priority since the system can run without them, but they are
+valuable for achieving research-grade results). Many of these
+requirements are explicitly supported by the implementation -- for
+instance, the **ShimmerManager** class in the code confirms the
+multi-sensor integration and error-handling for GSR
+sensors[\[2\]](PythonApp/shimmer_manager.py#L138-L145)[\[1\]](PythonApp/shimmer_manager.py#L144-L151),
+and the session management logic creates metadata files and directory
+structures as
+specified[\[3\]](PythonApp/session/session_manager.py#L74-L81)[\[4\]](AndroidApp/src/main/java/com/multisensor/recording/service/SessionManager.kt#L334-L342).
+The next section will consider constraints and quality attributes
+(non-functional requirements) that also had to be satisfied to meet
+these functional goals.
 
 ## 3.4 Non-Functional Requirements
 
-In addition to the core functionality, the system must meet several
-non-functional requirements that ensure it is usable in a research
-setting. These include:
-
-- **NFR1: Performance (Real-Time Data Handling)** -- The system must
-  handle data in real-time, with minimal latency and sufficient
-  throughput. It should support at least **128 Hz sensor sampling and 30
-  FPS video recording concurrently** without data loss or buffering
-  issues. The design uses multi-threading and asynchronous processing to
-  achieve this (e.g. a thread pool is used for data
-  handling)[\[28\]](https://github.com/buccancs/bucika_gsr/blob/7048f7f6a7536f5cd577ed2184800d3dad97fd08/PythonApp/shimmer_manager.py#L169-L177).
-  Video is recorded at \~5 Mbps bitrate and audio at 128 kbps, which the
-  system must write to storage in
-  real-time[\[29\]](https://github.com/buccancs/bucika_gsr/blob/7048f7f6a7536f5cd577ed2184800d3dad97fd08/protocol/config.json#L30-L37).
-  Even with multiple devices (e.g. 3+ cameras and a GSR sensor), the
-  system should not drop frames or samples due to performance
-  bottlenecks.
-
-- **NFR2: Temporal Accuracy** -- Clock synchronization accuracy between
-  devices should be on the order of milliseconds or better. The system's
-  built-in NTP time server and sync protocol aim to keep timestamp
-  differences very low (e.g. **\<5 ms offset and jitter** as logged
-  after
-  synchronization)[\[9\]](https://github.com/buccancs/bucika_gsr/blob/7048f7f6a7536f5cd577ed2184800d3dad97fd08/PythonApp/ntp_time_server.py#L26-L34).
-  This is critical for valid sensor fusion; hence the system
-  continuously synchronizes device clocks during a session. Timestamp
-  precision is maintained in all logs (to milliseconds) and all devices
-  use the PC's time reference for consistency.
-
-- **NFR3: Reliability and Fault Tolerance** -- The system must be robust
-  to interruptions. If a sensor or network link fails, the rest of the
-  system continues recording unaffected (as per FR8). Data already
-  recorded must be safely preserved even if a session ends unexpectedly
-  (e.g. the PC app crashing). The system's session design ensures that
-  files are written incrementally and closed properly on stop, to avoid
-  corruption. A **recovery mechanism** is in place to handle device
-  reconnections (queuing messages while a device is
-  offline)[\[3\]](https://github.com/buccancs/bucika_gsr/blob/7048f7f6a7536f5cd577ed2184800d3dad97fd08/PythonApp/session/session_synchronizer.py#L153-L161)[\[21\]](https://github.com/buccancs/bucika_gsr/blob/7048f7f6a7536f5cd577ed2184800d3dad97fd08/PythonApp/session/session_synchronizer.py#L163-L171).
-  In addition, the Shimmer device interface has an auto-reconnect option
-  to try re-establishing Bluetooth connections
-  automatically[\[12\]](https://github.com/buccancs/bucika_gsr/blob/7048f7f6a7536f5cd577ed2184800d3dad97fd08/PythonApp/shimmer_manager.py#L128-L135).
-
-- **NFR4: Data Integrity and Validation** -- All data recorded by the
-  system should be accurate and free of corruption. The system enables a
-  data validation mode for sensor
-  data[\[30\]](https://github.com/buccancs/bucika_gsr/blob/7048f7f6a7536f5cd577ed2184800d3dad97fd08/PythonApp/shimmer_manager.py#L130-L138)
-  to check incoming values are within expected ranges (for example, GSR
-  values are checked to be between 0.0 and 100.0
-  μS[\[31\]](https://github.com/buccancs/bucika_gsr/blob/7048f7f6a7536f5cd577ed2184800d3dad97fd08/PythonApp/shimmer_manager.py#L184-L192)).
-  Each file transfer from devices is verified for completeness (file
-  sizes are known and logged in
-  metadata[\[26\]](https://github.com/buccancs/bucika_gsr/blob/7048f7f6a7536f5cd577ed2184800d3dad97fd08/PythonApp/session/session_manager.py#L130-L138)).
-  Session metadata acts as a manifest so that missing or inconsistent
-  files can be detected easily. Also, the system will not overwrite
-  existing session data -- each session gets a unique timestamped folder
-  to avoid conflicts.
-
-- **NFR5: Security** -- The system must ensure the **security and
-  privacy** of recorded data, as it may involve sensitive physiological
-  information. All network communication between the PC and Android
-  devices is encrypted (the configuration enables TLS for the
-  protocol)[\[2\]](https://github.com/buccancs/bucika_gsr/blob/7048f7f6a7536f5cd577ed2184800d3dad97fd08/PythonApp/production/runtime_security_checker.py#L110-L119)[\[32\]](https://github.com/buccancs/bucika_gsr/blob/7048f7f6a7536f5cd577ed2184800d3dad97fd08/protocol/config.json#L111-L119).
-  The system requires authentication tokens for device connections
-  (configurable minimum token length of 32
-  characters)[\[33\]](https://github.com/buccancs/bucika_gsr/blob/7048f7f6a7536f5cd577ed2184800d3dad97fd08/PythonApp/production/runtime_security_checker.py#L140-L148)[\[34\]](https://github.com/buccancs/bucika_gsr/blob/7048f7f6a7536f5cd577ed2184800d3dad97fd08/protocol/config.json#L113-L119)
-  to prevent unauthorized devices from joining the session. Security
-  checks at startup will warn if encryption or authentication is not
-  properly
-  configured[\[35\]](https://github.com/buccancs/bucika_gsr/blob/7048f7f6a7536f5cd577ed2184800d3dad97fd08/PythonApp/production/runtime_security_checker.py#L106-L114).
-  Recorded data files are stored locally on the PC; if cloud or external
-  transfer is needed, it is done explicitly by the researcher (there is
-  no inadvertent data leak). Additionally, the **file permissions** and
-  environment are checked on startup (to avoid using insecure
-  defaults)[\[36\]](https://github.com/buccancs/bucika_gsr/blob/7048f7f6a7536f5cd577ed2184800d3dad97fd08/PythonApp/production/runtime_security_checker.py#L156-L164)[\[37\]](https://github.com/buccancs/bucika_gsr/blob/7048f7f6a7536f5cd577ed2184800d3dad97fd08/PythonApp/production/runtime_security_checker.py#L168-L171).
-
-- **NFR6: Usability** -- The system should be reasonably easy to use for
-  researchers who are not necessarily software experts. The **Graphical
-  User Interface** on the PC should be intuitive, with clear controls to
-  start/stop sessions and indicators for system status. For example, the
-  UI shows a **recording indicator** when a session is active and
-  displays device statuses (connected/disconnected, recording, battery)
-  in
-  real-time[\[38\]](https://github.com/buccancs/bucika_gsr/blob/7048f7f6a7536f5cd577ed2184800d3dad97fd08/protocol/config.json#L40-L48)[\[39\]](https://github.com/buccancs/bucika_gsr/blob/7048f7f6a7536f5cd577ed2184800d3dad97fd08/PythonApp/shimmer_pc_app.py#L261-L268).
-  Default settings (e.g. dark theme, window size) are provided to ensure
-  a good user experience out of the
-  box[\[40\]](https://github.com/buccancs/bucika_gsr/blob/7048f7f6a7536f5cd577ed2184800d3dad97fd08/protocol/config.json#L39-L47).
-  The Android app is designed to run with minimal user interaction after
-  initial setup -- typically the researcher just needs to mount the
-  devices and tap "Connect", with the PC orchestrating the rest. User
-  manuals or on-screen guidance is provided for tasks like calibration.
-
-- **NFR7: Scalability** -- The architecture should scale to accommodate
-  **multiple concurrent devices** and longer recordings. The system is
-  tested with up to *8 Android devices* streaming or recording
-  simultaneously (the config allows up to 10
-  connections)[\[41\]](https://github.com/buccancs/bucika_gsr/blob/7048f7f6a7536f5cd577ed2184800d3dad97fd08/protocol/config.json#L6-L14).
-  The networking and session management components are designed to
-  handle dynamic addition of devices. Likewise, the system supports
-  sessions up to at least *120 minutes* in duration by
-  default[\[42\]](https://github.com/buccancs/bucika_gsr/blob/7048f7f6a7536f5cd577ed2184800d3dad97fd08/protocol/config.json#L2-L5).
-  To manage large video files, recordings can be chunked into \~1 GB
-  segments automatically so that file sizes remain
-  manageable[\[29\]](https://github.com/buccancs/bucika_gsr/blob/7048f7f6a7536f5cd577ed2184800d3dad97fd08/protocol/config.json#L30-L37).
-  This ensures that even high-resolution videos over long sessions do
-  not overwhelm the file system or become impossible to post-process.
-
-- **NFR8: Maintainability and Modularity** -- Although primarily a
-  development concern, the system is built in a modular way to
-  facilitate maintenance. Components are separated (e.g., a
-  **Calibration Manager**, **Session Manager**, **Shimmer Manager**,
-  **Network Server** are distinct modules), following clear interfaces.
-  This modular design (observable in the repository structure and code)
-  makes it easier to update one part (like swapping out the thermal
-  camera SDK) without affecting others. Configuration is also
-  externalized (`config.json` and various settings in
-  code)[\[23\]](https://github.com/buccancs/bucika_gsr/blob/7048f7f6a7536f5cd577ed2184800d3dad97fd08/protocol/config.json#L54-L62)[\[43\]](https://github.com/buccancs/bucika_gsr/blob/7048f7f6a7536f5cd577ed2184800d3dad97fd08/protocol/config.json#L80-L88)
-  so that changes in requirements (e.g., new sensor types, different
-  sampling rates) can be accommodated by editing configurations rather
-  than rewriting code. Finally, the project includes test scripts and
-  logging to aid in debugging, which contributes to maintainability.
-
-*(The non-functional requirements were verified through system testing
-and by examining configuration parameters. For instance, security
-requirements are evidenced by the presence of TLS configuration and
-checks[\[2\]](https://github.com/buccancs/bucika_gsr/blob/7048f7f6a7536f5cd577ed2184800d3dad97fd08/PythonApp/production/runtime_security_checker.py#L110-L119),
-and performance requirements by the multi-threaded design and resource
-limits set in
-config[\[44\]](https://github.com/buccancs/bucika_gsr/blob/7048f7f6a7536f5cd577ed2184800d3dad97fd08/protocol/config.json#L102-L109).)*
+In addition to the explicit features and behaviours, the system must
+fulfill several **Non-Functional Requirements (NFR)** that define
+qualities such as performance, reliability, and usability. Table 3.2
+summarises the key non-functional requirements for the multi-sensor
+recording system, again with unique IDs and priority levels. These
+requirements ensure the system not only *works*, but works effectively
+and robustly in the contexts it will be used (research labs, possibly
+mobile or field environments, with human participants involved).
+
+**Table 3.2 -- Non-Functional Requirements**
+---
+  ID                      Non-Functional Requirement Description                                                                                                                                                                                                                                                                Priority
+---
+  NFR-01                  **Real-Time Performance:** The system shall operate in real time, handling data streams without undue delay. All components must be efficient enough to **capture video at full frame rate and sensor data at full sampling rate** without buffering issues or frame drops. For example, the Android  High
+                          app should sustain 30 FPS video recording and \~50 Hz GSR sampling simultaneously. The end-to-end latency from capturing a sensor sample/frame to logging it with a timestamp should be minimal (well below 100 ms), ensuring a responsive system.
+
+  NFR-02                  **Synchronisation Accuracy:** The system's clock synchronisation and triggering mechanisms shall be precise, as reflected in FR-03. The design should ensure that any timestamp discrepancies between devices are below acceptable thresholds (on the order of milliseconds). In practice, this may   High
+                          involve time synchronisation protocols or timestamp calibration. Each data sample is tagged with both device-local time and a unified time reference to permit alignment during
+                          analysis[\[12\]](PythonApp/shimmer_manager.py#L91-L99). This requirement guarantees the **temporal integrity** of the multi-modal dataset.
+
+  NFR-03                  **Reliability and Fault Tolerance:** The system must be reliable during long recording sessions. It shall handle errors gracefully -- for instance, if a device temporarily disconnects (due to network drop or power issues), the system will attempt to reconnect automatically and continue the    High
+                          session without crashing[\[13\]](PythonApp/shimmer_manager.py#L146-L150). Data already recorded should remain safe in such events (thanks to local storage on devices). The system should not lose data or
+                          corrupt files even if an interruption occurs; any partial data is cleanly saved up to the point of failure. Robust **error handling and recovery** mechanisms are implemented (e.g., retry logic for device connections and file transfers).
+
+  NFR-04                  **Data Integrity and Accuracy:** The system shall ensure the integrity and accuracy of recorded data. All data files (videos, sensor CSV) are verified for correctness after recording -- for example, the file transfer process includes confirming file sizes and sending                           High
+                          acknowledgments[\[5\]](PythonApp/network/device_server.py#L355-L364). Time stamps must be consistent and accurate (no clock drift over typical session durations). The GSR sensor data should be sampled with
+                          stable timing and recorded with the correct units (e.g., microSiemens for conductance) without clipping or quantization errors. This requirement is crucial for the scientific validity of the collected dataset.
+
+  NFR-05                  **Scalability (Multi-Device Support):** The architecture should scale to **multiple recording devices** operating concurrently. Adding more Android devices (or additional Shimmer sensors) to a session should have a linear or manageable impact on performance. The network and PC controller must Medium
+                          handle the bandwidth of multiple video streams and sensor feeds. At minimum, the system is expected to support a scenario of *at least two Android devices* plus one or two Shimmer sensors recording together. The design (threaded server, asynchronous I/O, etc.) allows scaling up the number of  
+                          devices with minimal
+                          modification[\[14\]](PythonApp/network/device_server.py#L424-L432)[\[15\]](PythonApp/network/device_server.py#L484-L492).
+
+  NFR-06                  **Usability and Accessibility:** The system's user interface and workflow shall be designed for **ease of use** by researchers who may not be software experts. This means the PC application should be straightforward to install and run, and the process to start a session is simple (e.g.,       High
+                          devices auto-discover the PC, one-click to start recording). Visual feedback (FR-10) is provided to reduce user uncertainty. The Android app should require minimal user interaction -- ideally launching and automatically connecting to the PC. Clear notifications or dialogues guide the user if
+                          any issues occur (e.g. permission requests, errors). The system should also be documented well enough that new users can learn to operate it quickly.
+
+  NFR-07                  **Maintainability and Extensibility:** The software shall be designed following clean code and modular architecture principles to facilitate maintenance and future extension. For example, the Android app follows an MVVM (Model-View-ViewModel) architecture with dependency injection (Hilt) to   Medium
+                          separate concerns, making it easier to modify or upgrade components (such as replacing the camera subsystem or adding a new sensor) without affecting others. The PC code similarly separates the GUI, networking, and data management logic into distinct modules. Code quality metrics were
+                          enforced (e.g., complexity limits) to keep the implementation understandable and
+                          testable[\[16\]](changelog.md#L34-L41)[\[17\]](changelog.md#L60-L64). Additionally, a high level of automated test coverage
+                          was achieved, so developers can confidently refactor the system and add features while catching regressions early. This requirement ensures the longevity of the system as a research platform.
+
+  NFR-08                  **Portability:** The system should be portable and not dependent on specialised or expensive hardware beyond the sensors themselves. The PC controller is a cross-platform Python application that can run on standard laptops or desktops (the only requirement being moderate processing power, \~4 Medium
+                          GB RAM, and Python 3.8+ environment). The Android app runs on common Android devices (Android 8.0 or above) and supports a range of phone models, provided they have the needed sensors (camera, etc.) and Bluetooth for Shimmer. This allows the system to be deployed in different laboratories or  
+                          even off-site (using a router or local hotspot for networking). Portability also implies that the system's components (PC and mobile) communicate over standard interfaces (TCP/IP network, JSON messages) without requiring wired connections, increasing the flexibility of where and how it can be
+                          used.
+
+NFR-09                  **Security and Data Privacy:** While the system is typically used in controlled research settings, basic security measures are required. The network communication (JSON command channel and file transfers) should occur only over a secure local network. Only authorized devices (which send a     Medium
+                          correct handshake/hello message with expected format) are allowed to connect to the PC controller, reducing the risk of unauthorized interception. Additionally, participant data (video and physiological signals) are sensitive, so the system should provide options to encrypt stored data or
+                          otherwise protect data at rest, according to institutional data handling guidelines. (For example, the recorded files can be stored on encrypted drives or be anonymized by not embedding personal identifiers.) Although full encryption of live streams is not implemented in the current version,  
+                          this requirement is noted for completeness to ensure ethical research data management.
+---
+**Discussion:** These non-functional requirements underline the system's
+quality attributes that make it suitable for research use. Performance
+(NFR-01) and synchronisation accuracy (NFR-02) ensure that the **data
+quality** meets scientific standards -- the system can capture
+high-resolution, high-frequency data in sync, which is essential for
+meaningful analysis. Reliability and data integrity (NFR-03, NFR-04) are
+critical given that experimental sessions are often unrepeatable -- the
+system must not crash or lose data during a trial. Scalability (NFR-05)
+acknowledges that the research may expand to more devices or
+participants; the system's **distributed architecture** (with a
+multi-threaded server and modular device handling) was designed to
+accommodate this growth with minimal rework. Usability (NFR-06) was a
+high priority because complex setups can impede researchers -- features
+like auto device discovery and real-time feedback were included to make
+the system as user-friendly as possible. Maintainability and
+extensibility (NFR-07) have been addressed by following rigorous
+software engineering practices (the commit history shows extensive
+refactoring and documentation efforts to keep code complexity in
+check[\[16\]](changelog.md#L34-L41)).
+This means the system can be updated (for example, to integrate a new
+type of physiological sensor or to improve algorithms) by future
+developers with relative ease. Portability (NFR-08) ensures the system
+can be used in various environments -- whether in a lab or a field study
+-- without heavy infrastructure. Finally, security (NFR-09) and data
+privacy considerations reflect the ethical dimension: while not the
+primary focus during development, the design allows operation on closed
+networks and the addition of security layers so that sensitive
+participant data is safeguarded. In sum, the NFRs complement the
+functional requirements by guaranteeing that the system operates
+**efficiently, robustly, and responsibly** in a real-world research
+context.
 
 ## 3.5 Use Case Scenarios
 
 To illustrate how the system is intended to be used, this section
-describes several **use case scenarios**. Each scenario outlines the
-typical interaction between the **user (researcher)** and the system,
-along with how the system's components work together to fulfill the
-requirements.
-
-### Use Case 1: Conducting a Multi-Modal Recording Session
-
-**Description:** A researcher initiates and completes a recording
-session capturing GSR data alongside video and thermal streams from
-multiple devices. This is the primary use of the system, corresponding
-to a live experiment with a participant.
-
-- **Primary Actor:** Researcher (system operator).
-
-- **Secondary Actors:** Participant (subject being recorded), though
-  they do not directly interact with the system UI.
-
-- **Preconditions:**
-
-- The Shimmer GSR sensor is charged and either connected to the PC (via
-  Bluetooth dongle) or paired with an Android device.
-
-- Android recording devices are powered on, running the recording app,
-  and on the same network as the PC. The PC application is running and
-  all devices have synchronized their clocks (either via initial NTP
-  sync or prior calibration).
-
-- The researcher has configured any necessary settings (e.g. chosen a
-  session name, verified camera focus, etc.).
-
-- **Main Flow:**
-
-- The Researcher opens the PC control interface and **creates a new
-  session** (providing a session name or accepting a default). The
-  system validates the name and creates a session folder and metadata
-  file on
-  disk[\[10\]](https://github.com/buccancs/bucika_gsr/blob/7048f7f6a7536f5cd577ed2184800d3dad97fd08/PythonApp/session/session_manager.py#L64-L73).
-  The session is now "active" but not recording yet.
-
-- The Researcher selects the devices to use. For example, they ensure
-  the Shimmer sensor appears in the device list and one or more Android
-  devices show as "connected" in the UI. If the Shimmer is not yet
-  connected, the Researcher clicks "Scan for Devices". The system
-  performs a scan: it finds the Shimmer sensor either directly via
-  Bluetooth or through an Android's paired
-  devices[\[4\]](https://github.com/buccancs/bucika_gsr/blob/7048f7f6a7536f5cd577ed2184800d3dad97fd08/PythonApp/shimmer_manager.py#L244-L253)[\[5\]](https://github.com/buccancs/bucika_gsr/blob/7048f7f6a7536f5cd577ed2184800d3dad97fd08/PythonApp/shimmer_manager.py#L260-L268).
-  The Researcher then clicks "Connect" for the Shimmer. The system
-  establishes a connection (or uses a simulated device if the real
-  sensor is unavailable) and updates the UI status to "Connected".
-
-- The Researcher checks that video previews from each Android (if
-  available) are showing in the UI (small preview panels) and that the
-  GSR signal is streaming (e.g., a live plot or at least a sample
-  counter incrementing). Internally, the PC has started a background
-  thread receiving data from the Shimmer sensor
-  continuously[\[45\]](https://github.com/buccancs/bucika_gsr/blob/7048f7f6a7536f5cd577ed2184800d3dad97fd08/PythonApp/shimmer_pc_app.py#L191-L200).
-  The system also maintains a heartbeat to each Android (pinging every
-  few seconds) to ensure connectivity.
-
-- The Researcher initiates recording by clicking "Start Recording". The
-  PC sends a **start command** to all connected Android devices (with a
-  session ID). Each Android begins recording its camera (and thermal
-  sensor, if present) and optionally starts streaming its own sensor
-  data (if any) back to
-  PC[\[7\]](https://github.com/buccancs/bucika_gsr/blob/7048f7f6a7536f5cd577ed2184800d3dad97fd08/PythonApp/shimmer_pc_app.py#L120-L128).
-  Simultaneously, the PC instructs the Shimmer Manager to start logging
-  data to
-  file[\[46\]](https://github.com/buccancs/bucika_gsr/blob/7048f7f6a7536f5cd577ed2184800d3dad97fd08/PythonApp/shimmer_pc_app.py#L130-L138).
-  This is done nearly simultaneously for all devices. The PC's session
-  manager marks the session status as "recording" and timestamps the
-  start time.
-
-- During the recording, the Researcher can observe real-time status. For
-  example, the UI might display the **elapsed time**, the number of data
-  samples received so far, and the count of connected devices. Every 30
-  seconds, the system logs a status summary (e.g., "Status: 1 Android, 1
-  Shimmer, 3000
-  samples")[\[18\]](https://github.com/buccancs/bucika_gsr/blob/7048f7f6a7536f5cd577ed2184800d3dad97fd08/PythonApp/shimmer_pc_app.py#L260-L267).
-  If the Researcher has a specific event to mark, they can trigger a
-  sync signal: for instance, pressing a "Flash Sync" button. When
-  pressed, the system calls `send_sync_signal` to all Androids to flash
-  their screen
-  LEDs[\[20\]](https://github.com/buccancs/bucika_gsr/blob/7048f7f6a7536f5cd577ed2184800d3dad97fd08/PythonApp/shimmer_pc_app.py#L170-L173)
-  (creating a visible marker in the videos) and logs the event in the
-  GSR data stream.
-
-- If any device disconnects mid-session (e.g., an Android phone's WiFi
-  drops out), the system warns the Researcher via the UI (perhaps
-  highlighting that device in red). The recording on that device might
-  continue offline (the Android app will still save its local video).
-  The PC's Session Synchronizer marks the device as offline and queues
-  any commands for
-  it[\[3\]](https://github.com/buccancs/bucika_gsr/blob/7048f7f6a7536f5cd577ed2184800d3dad97fd08/PythonApp/session/session_synchronizer.py#L153-L161).
-  The Researcher can continue the session if the other streams are still
-  running. When the disconnected device comes back online (e.g., WiFi
-  reconnects), the system automatically detects it, re-synchronizes the
-  session state, and executes any missed commands (all in the
-  background)[\[21\]](https://github.com/buccancs/bucika_gsr/blob/7048f7f6a7536f5cd577ed2184800d3dad97fd08/PythonApp/session/session_synchronizer.py#L163-L171)[\[22\]](https://github.com/buccancs/bucika_gsr/blob/7048f7f6a7536f5cd577ed2184800d3dad97fd08/PythonApp/session/session_synchronizer.py#L174-L182).
-  This recovery happens without user intervention, ensuring the session
-  can proceed.
-
-- The Researcher decides to end the recording after, say, 15 minutes.
-  They click "Stop Recording" on the PC interface. The PC sends stop
-  commands to all Androids, which then cease recording their
-  cameras[\[47\]](https://github.com/buccancs/bucika_gsr/blob/7048f7f6a7536f5cd577ed2184800d3dad97fd08/PythonApp/shimmer_pc_app.py#L146-L155).
-  The Shimmer Manager stops logging GSR data at the same
-  time[\[48\]](https://github.com/buccancs/bucika_gsr/blob/7048f7f6a7536f5cd577ed2184800d3dad97fd08/PythonApp/shimmer_pc_app.py#L151-L159).
-  Each component flushes and closes its output files. The session
-  manager marks the session as completed, calculates the duration, and
-  updates the session metadata (end time, duration, and
-  status)[\[49\]](https://github.com/buccancs/bucika_gsr/blob/7048f7f6a7536f5cd577ed2184800d3dad97fd08/PythonApp/session/session_manager.py#L86-L95)[\[50\]](https://github.com/buccancs/bucika_gsr/blob/7048f7f6a7536f5cd577ed2184800d3dad97fd08/PythonApp/session/session_manager.py#L99-L102).
-  A log message confirms the session has ended along with its duration
-  and sample count
-  stats[\[51\]](https://github.com/buccancs/bucika_gsr/blob/7048f7f6a7536f5cd577ed2184800d3dad97fd08/PythonApp/shimmer_pc_app.py#L156-L164).
-
-- After stopping, the system **automatically initiates data transfer**
-  from the Android devices. The File Transfer Manager on each Android
-  packages the recorded files (e.g., `video_20250807_...mp4`, thermal
-  data, etc.) and begins sending them to the PC, one file at a
-  time[\[24\]](https://github.com/buccancs/bucika_gsr/blob/7048f7f6a7536f5cd577ed2184800d3dad97fd08/AndroidApp/src/main/java/com/multisensor/recording/managers/FileTransferManager.kt#L124-L132)[\[25\]](https://github.com/buccancs/bucika_gsr/blob/7048f7f6a7536f5cd577ed2184800d3dad97fd08/AndroidApp/src/main/java/com/multisensor/recording/managers/FileTransferManager.kt#L142-L150).
-  The PC receives each file (via its network server) and saves it into
-  the session folder, simultaneously calling
-  `SessionManager.add_file_to_session()` to record the file's name and
-  size in the
-  metadata[\[26\]](https://github.com/buccancs/bucika_gsr/blob/7048f7f6a7536f5cd577ed2184800d3dad97fd08/PythonApp/session/session_manager.py#L130-L138).
-  A progress indicator may be shown to the Researcher.
-
-- Once all files are transferred, the system notifies the Researcher
-  that the session data collection is complete (e.g., "Session
-  15min_stress_test completed -- 5 files saved"). The Researcher can
-  then optionally review summary statistics (the UI might show, for
-  example, average GSR level, or simply confirm the number of files and
-  total data size). The session is now closed and all resources are
-  cleaned up.
-
-- **Postconditions:** All recorded data (GSR CSV, video files, etc.) are
-  safely stored in the PC's session directory. The session metadata JSON
-  lists all devices that participated and all files collected. The
-  system remains running, and the researcher could start a new session
-  if needed. The participant's involvement is done, and the data is
-  ready for analysis (outside the scope of the recording system). If any
-  device failed to transfer data, the researcher is made aware so they
-  can retrieve it manually if possible.
-
-- **Alternate Flows:**\
-  a. *No Shimmer available:* If the Shimmer sensor is not connected or
-  malfunctions, the Researcher can still run a session with just
-  video/thermal. The system will log that no GSR device is present, and
-  it can operate in a video-only mode (possibly using a **simulated GSR
-  signal** for
-  demonstration)[\[6\]](https://github.com/buccancs/bucika_gsr/blob/7048f7f6a7536f5cd577ed2184800d3dad97fd08/PythonApp/shimmer_manager.py#L268-L274).\
-  b. *Calibration needed:* If this is the first session or devices have
-  been re-arranged, the Researcher might perform a **calibration
-  routine** before step 4. In that case, they would use the Calibration
-  Utility (see Use Case 2) to calibrate cameras. Once calibration is
-  done and saved, the recording session proceeds as normal.\
-  c. *Device battery low:* During step 5, if an Android's battery is
-  critically low, the system could alert the Researcher (since the
-  device status includes battery
-  level)[\[52\]](https://github.com/buccancs/bucika_gsr/blob/7048f7f6a7536f5cd577ed2184800d3dad97fd08/PythonApp/shimmer_pc_app.py#L205-L213).
-  The Researcher might decide to stop the session early or replace the
-  device. The system will include the battery status in metadata for
-  transparency.\
-  d. *Network loss at end:* If the network connection to a device is
-  lost exactly when "Stop" is pressed, the PC might not immediately
-  receive confirmation from that device. In this case, the PC will mark
-  the device as offline (as in step 6) and proceed to finalize the
-  session with whatever data it has. Later, when the device reconnects,
-  the Session Synchronizer can still trigger the file transfer for that
-  device's data so it eventually gets saved on the PC.
-
-### Use Case 2: Camera Calibration for Thermal Alignment
-
-**Description:** Before conducting recordings that involve a thermal
-camera, the researcher performs a calibration procedure to align the
-thermal camera's view with the RGB camera view. This ensures that data
-from these two modalities can be compared pixel-to-pixel in analysis.
-
-- **Primary Actor:** Researcher.
-
-- **Preconditions:** At least one Android device with both an RGB and a
-  thermal camera (or an external thermal camera attached) is available.
-  A calibration pattern (e.g. a black-and-white checkerboard) is printed
-  and ready. The system's calibration settings (pattern size, etc.) are
-  configured if
-  needed[\[23\]](https://github.com/buccancs/bucika_gsr/blob/7048f7f6a7536f5cd577ed2184800d3dad97fd08/protocol/config.json#L54-L62).
-
-- **Main Flow:**
-
-- The Researcher opens the **Calibration Tool** in the PC application
-  (or on the Android app, depending on implementation -- assume PC-side
-  coordination). They select the device(s) to calibrate (e.g., "Device A
-  -- RGB + Thermal").
-
-- The system instructs the device to enter calibration mode. Typically,
-  the Android app might open a special calibration capture activity
-  (with perhaps an overlay or just using both cameras). The Researcher
-  holds the checkerboard pattern in front of the cameras and ensures it
-  is visible to both the RGB and thermal cameras.
-
-- The Researcher initiates capture (maybe pressing a "Capture Image"
-  button). The device (or PC via the device) captures a pair of images
-  -- one from the RGB camera and one from the thermal camera -- at the
-  same moment. It may need multiple images from different angles; the
-  configuration might specify capturing, say, 10
-  images[\[23\]](https://github.com/buccancs/bucika_gsr/blob/7048f7f6a7536f5cd577ed2184800d3dad97fd08/protocol/config.json#L54-L62).
-  The system gives feedback after each capture (e.g., "Image 1/10
-  captured").
-
-- After the required number of calibration images are collected, the
-  Researcher clicks "Compute Calibration". The system runs a calibration
-  algorithm (likely implementing Zhang's method for camera calibration)
-  on the collected image pairs. This computes parameters like camera
-  intrinsics for each camera and the extrinsic transform aligning
-  thermal to RGB.
-
-- The system stores the resulting calibration parameters (e.g., in a
-  calibration result file or in config). It also might display an
-  estimate of calibration error (so the Researcher can judge quality).
-  For instance, if the reprojection error exceeds the
-  threshold[\[23\]](https://github.com/buccancs/bucika_gsr/blob/7048f7f6a7536f5cd577ed2184800d3dad97fd08/protocol/config.json#L54-L62)
-  (say threshold = 1.0 pixel), the system might warn that the
-  calibration quality is low.
-
-- The Researcher is satisfied with the calibration (error is
-  acceptable). They save the calibration profile. Now the system will
-  use this calibration data in future sessions to correct or align
-  thermal images to the RGB frame if needed (this might be done in
-  post-processing rather than during recording). The Researcher exits
-  the calibration mode.
-
-- **Alternate Flows:**\
-  a. *Calibration failure:* If the system cannot detect the calibration
-  pattern in the images (e.g., poor contrast in thermal image), it
-  notifies the Researcher. The Researcher can then recapture images
-  (maybe adjust the pattern distance or lighting) until the system
-  successfully computes a calibration.\
-  b. *Partial calibration:* The Researcher may choose to only calibrate
-  intrinsics of each camera separately (for example, if thermal-RGB
-  alignment is less important than ensuring each camera's lens
-  distortion is corrected). In this case, the flow would be adjusted to
-  capturing images of a known grid for each camera independently.\
-  c. *Using stored calibration:* If calibration was done previously, the
-  Researcher might skip this use case entirely and rely on the stored
-  calibration parameters. The system allows loading a saved calibration
-  file, which then becomes active for subsequent recordings.
-
-**Use Case 3 (Secondary): Reviewing and Managing Session Data**
-(Optional) -- *This use case would describe how a researcher can use the
-system to review past session metadata and possibly replay or export
-data.* (For brevity, this is not expanded here, but the system does
-include features like session listing and possibly data export tools,
-given that a web UI template for sessions exists.)
-
-*(The above scenarios demonstrate the system's functionality in context.
-They confirm that the requirements -- from multi-device synchronization
-to calibration -- all serve real user workflows. The sequence of
-interactions in Use Case 1, especially, shows how the system meets the
-need for synchronized multi-modal data collection in a practical
-experiment setting.)*
+describes several primary **use case scenarios**. These scenarios
+represent typical workflows for the multi-sensor recording system,
+demonstrating how the functional requirements come together to support
+research activities. *(Figure 3.1 provides a use case diagram
+summarising the actors and interactions in these scenarios
+\[Placeholder\].)* The main actor in these use cases is the
+**Researcher** operating the system via the PC Master Controller, with
+secondary actors being the **Recording Devices** (Android phones with
+cameras, sensors) and the **Participant(s)** being recorded. The
+scenarios assume all devices have been set up and the software is
+running on the PC and smartphones.
+
+***Figure 3.1: Use case diagram illustrating the system's primary
+scenarios -- conducting a multi-participant recording session,
+performing system calibration, and real-time monitoring with event
+annotation (Placeholder).***
+
+**Use Case 1: Multi-Participant Recording Session** -- *"Conduct a
+synchronised multi-sensor recording for one or more participants."* In
+this primary use case, a researcher records an experimental session
+involving physiological monitoring. The steps are as follows:
+
+1. **Setup:** The researcher ensures all Android devices (e.g., two
+    smartphones, each focusing on a participant) are powered on and
+    running the recording app. Each participant is equipped with a
+    Shimmer GSR sensor (e.g., worn on the fingers) which is either
+    paired to the PC or to one of the phones. All devices are connected
+    to the same Wi-Fi network. The researcher launches the PC Controller
+    application and sees indications that the devices have
+    auto-discovered and connected (each device sends a "hello"
+    registration to the
+    PC[\[18\]](PythonApp/network/device_server.py#L216-L224),
+    and appears in the PC UI list of available devices). The PC UI shows
+    each device's ID and capabilities (for example, "Device A: camera +
+    thermal, Device B: camera + GSR").
+
+1. **Initiate Recording:** The researcher configures session parameters
+    on the PC (optionally setting a session name or notes) and clicks
+    "Start Session". The PC controller then broadcasts a **start
+    recording command** to all connected
+    devices[\[14\]](PythonApp/network/device_server.py#L424-L432)[\[19\]](PythonApp/network/device_server.py#L486-L494).
+    Each Android device receives the command and begins recording its
+    sensors: the cameras start capturing video frames and writing to
+    local MP4 files, and if a device has a paired Shimmer, it starts
+    streaming GSR data to a local file. The PC concurrently might start
+    its own recording (e.g., if a webcam on the PC is used as another
+    video source). All these actions are synchronised -- devices either
+    start immediately upon command or according to a coordinated start
+    timestamp so that their internal clocks align (the system accounts
+    for network latency by using very short command messages and
+    preparing devices in advance). The PC UI updates to indicate
+    "Recording in progress" for each device, and the session timer
+    begins.
+
+1. **Data Collection:** During the session (which could last e.g. 5
+    minutes, 30 minutes, or longer), the system continuously collects
+    data. Each smartphone writes video frames to its storage and
+    periodically sends status updates to the PC (battery level, elapsed
+    recording time, file size, etc. as per FR-10). The Shimmer sensors
+    stream GSR (and possibly additional signals like PPG, accelerometer)
+    -- if a Shimmer is connected directly to the PC, the PC logs that
+    data in real time; if connected via a phone, the phone relays the
+    sensor data packets to the PC over the network or stores them to
+    include in its file. The system ensures that all data streams are
+    timestamped consistently (each device uses a monotonic clock or
+    synchronised timestamp). If any device encounters an error (for
+    example, a camera error or a Bluetooth disconnection), it
+    automatically tries to resolve it (restart the camera, reconnect the
+    sensor) without user intervention, as long as the session is active.
+    The researcher observes the PC dashboard occasionally -- for
+    example, they might see a small preview frame updating for each
+    device, confirming that video is being captured, and status text
+    like "Device A: Recording 120s, Battery 85%".
+
+1. **Concurrent Participants:** This use case can involve **multiple
+    participants**. For instance, if two participants are in an
+    interaction, each is being recorded by a separate phone and wearing
+    a separate GSR sensor. The PC coordinates both streams. This scaled
+    scenario simply repeats the above for each device -- because of the
+    system's scalability, it handles two sets of data as easily as one.
+    The PC's session metadata will log both devices under the same
+    Session ID, and all data will share the timeline. The researcher can
+    thus capture social or group scenarios with synchronised
+    physiological measurements for each person.
+
+1. **Stop Session:** Once the desired recording duration or
+    experimental task is completed, the researcher clicks "Stop Session"
+    on the PC. The controller sends a **stop command** to all devices.
+    Each Android device stops recording: it finalises the video file
+    (closing the file safely) and similarly finalises any sensor data
+    file. The devices then each report back a final status (e.g., "Saved
+    300s of video, file size 500 MB"). At this point, the PC invokes the
+    data aggregation process (FR-09): it requests each device to
+    transmit its files. One by one, the phones send their recorded files
+    to the PC: for example, Device A sends
+    `session_20250806_101530_rgb.mp4` and `thermal.mp4`, Device B sends
+    its `session_20250806_101530_rgb.mp4` and `sensors.csv`. The PC
+    receives these via the JSON socket connection in
+    chunks[\[20\]](PythonApp/network/device_server.py#L313-L322)[\[5\]](PythonApp/network/device_server.py#L355-L364),
+    writing them into the PC's own storage
+    (`recordings/session_20250806_101530/DeviceA_rgb.mp4`, etc.). The PC
+    verifies the file sizes match what the device reported. When all
+    files are received, the PC marks the session as completed, updates
+    the session metadata (end time and
+    duration)[\[21\]](PythonApp/session/session_manager.py#L82-L91),
+    and presents a summary to the researcher (e.g., "Session completed:
+    2 devices, 2 video files, 1 sensor file, duration 5:00"). The
+    researcher can then proceed to analyse the data offline.
+
+1. **Post-conditions:** The outcome of this use case is that **all
+    relevant multi-modal data has been recorded and centralised**. The
+    session folder on the PC now contains subfolders or files for each
+    device: e.g., video files from each camera, thermal data, GSR CSV,
+    plus a session log and metadata. The researcher has a complete,
+    time-synchronised dataset from the multi-participant session, which
+    can be used for model training or other analysis.
+
+**Use Case 2: System Calibration and Configuration** -- *"Calibrate
+sensors and configure system settings prior to recording."* This
+secondary use case is often performed before an actual data collection
+session (it can be considered a preparatory or maintenance scenario).
+Its goal is to ensure that all sensors are correctly configured and
+aligned to collect high-quality data.
+
+1. **Camera Calibration:** The researcher wants to calibrate the
+    alignment between the RGB camera and the thermal camera on a device
+    (if the device has both, or between two devices if one provides
+    thermal and another RGB). Using a **calibration module** in the
+    system (invoked via the PC UI or directly on the device app), the
+    researcher places a known reference object (such as a checkerboard
+    pattern or a thermal reference pad) in view. They then trigger a
+    **calibration capture** -- the system might capture a set of images
+    from the RGB and thermal cameras simultaneously. These images are
+    saved in the session's calibration folder (e.g., `calibration/`
+    directory for that
+    session)[\[9\]](AndroidApp/src/main/java/com/multisensor/recording/service/SessionManager.kt#L300-L308)[\[10\]](AndroidApp/src/main/java/com/multisensor/recording/service/SessionManager.kt#L311-L319).
+    Later, the researcher can use these image pairs to compute a spatial
+    transformation that maps thermal images to the RGB frame (this
+    computation might be done by an external script or a provided
+    calibration tool). The resulting calibration parameters (e.g., a
+    matrix or alignment file) can be stored and used in analysing the
+    recorded data (so that features in the thermal and visual data can
+    be compared pixel-to-pixel after alignment).
+
+1. **Sensor Configuration:** The system allows adjusting certain sensor
+    settings to suit the experimental needs. For example, the researcher
+    can configure the Shimmer GSR device's **sampling rate** (e.g.
+    51.2 Hz by default, but maybe set to 128 Hz for higher resolution)
+    and which channels are enabled (GSR, photoplethysmograph, 3-axis
+    accelerometer,
+    etc.)[\[22\]](PythonApp/shimmer_manager.py#L72-L80)[\[23\]](PythonApp/shimmer_manager.py#L96-L104).
+    This is done through a configuration interface (the PC or Android
+    app exposes options if the sensor is connected). The chosen
+    configuration is saved so that the device will use those settings in
+    the upcoming session -- the ShimmerManager, for instance, stores a
+    profile for the device with its MAC address and the enabled channels
+    and sampling
+    rate[\[24\]](PythonApp/shimmer_manager.py#L184-L191).
+    Similarly, the researcher can set the resolution or frame rate for
+    the smartphone cameras if needed (though by default, the system
+    auto-selects the highest supported resolution and a standard frame
+    rate).
+
+1. **System Checks:** Before recording, the researcher performs a quick
+    system diagnostic. They may use a **"Preview" mode** in the PC UI
+    where each device streams a preview frame or short segment to the
+    PC. The PC displays these to confirm the cameras have the
+    participant in frame and the thermal camera is properly focused,
+    etc. The researcher also checks that all devices show good battery
+    levels or are connected to power (to satisfy reliability needs for a
+    long session). The PC's status panel might show available storage on
+    each device; if a device has low space, the researcher knows to free
+    up space (this is part of configuration -- ensuring enough memory
+    for the session).
+
+1. **Result:** After this use case, the system is calibrated and
+    configured. All devices are aligned and set with optimal parameters.
+    This increases the quality of the data in the main recording use
+    case. Calibration images and configuration files are stored for
+    reference. For instance, the `session_config.json` might record the
+    settings used (thermal camera frame rate, emissivity setting,
+    etc.)[\[25\]](AndroidApp/src/main/java/com/multisensor/recording/service/SessionManager.kt#L354-L362)[\[26\]](AndroidApp/src/main/java/com/multisensor/recording/service/SessionManager.kt#L370-L378),
+    and the `calibration/` directory holds raw frames used for
+    calibration. The system is now ready to begin an actual recording
+    session with confidence that data from different sensors will be
+    comparable and that sensors are operating within desired ranges.
+
+**Use Case 3: Real-Time Monitoring and Annotation** -- *"Monitor live
+data and annotate events during a session."* This use case occurs
+concurrently with an active recording (as in Use Case 1) but focuses on
+the researcher's interaction with the system while it is running. Its
+purpose is to allow the researcher to mark important moments and observe
+the data quality in real time.
+
+1. **Live Monitoring:** As the session proceeds, the researcher watches
+    the PC application's live dashboard. The PC receives periodic
+    **preview frames** from the devices (for example, a downsampled
+    image every few
+    seconds)[\[7\]](PythonApp/network/device_server.py#L244-L252).
+    The UI might show a small video window for each device updating with
+    these frames, so the researcher can ensure the participant remains
+    properly framed and that lighting/thermal conditions are good. The
+    PC also could display running plots for sensor streams (e.g., a
+    real-time chart of GSR values) -- in this system, since GSR is
+    recorded either on PC or relayed, the PC can plot the incoming GSR
+    signal live. This real-time feedback helps detect any issues (e.g.,
+    a sensor detached or a camera view obstructed) so they can be fixed
+    immediately rather than only discovered after the session.
+
+1. **Stimulus/Event Annotation:** During the recording, certain events
+    might occur that the researcher wants to log. For instance, in a
+    stress experiment, at time 2:00 a loud sound might be played to
+    startle the participant. The researcher clicks an **"Add Event"**
+    button in the PC UI at that moment (and perhaps types "Startle
+    sound" or selects an event type from a list). The PC then records an
+    event with a timestamp (relative to session start) and a label
+    "Startle sound". In the implementation, this triggers a call to the
+    Session Manager's `addStimulusEvent()` method on the Android device
+    or PC, which appends the event to the `stimulus_events.csv` file
+    along with the exact
+    timestamp[\[8\]](AndroidApp/src/main/java/com/multisensor/recording/service/SessionManager.kt#L124-L133).
+    Multiple events can be logged: e.g., "Questionnaire start",
+    "Questionnaire end", "Unexpected noise", etc., each at specific
+    times. These annotations are invaluable later when analysing the
+    physiological data, as they mark when external stimuli or notable
+    participant actions occurred.
+
+1. **Adaptive Control (if applicable):** In some scenarios, the
+    researcher might make adjustments during the session. For example,
+    if they notice the thermal camera's auto-calibration has triggered a
+    re-adjustment (which might briefly pause the feed), they could note
+    that or disable auto-calibration next time. Or if one participant
+    leaves the frame, the researcher might physically adjust the camera
+    and use the preview to recentre. The system design allows for such
+    mid-session interventions without stopping the recording -- the data
+    continues to be captured uninterrupted.
+
+1. **Observation of Limits:** Real-time monitoring also lets the
+    researcher see if any **system limits** are being approached -- for
+    instance, the PC might show that one phone's storage is 90% filled
+    or that its battery is at 15%. The researcher can then decide to
+    stop the session a bit early or ensure data just up to that point is
+    used. Because of NFRs like reliability, these warnings are part of
+    the UI to prevent data loss (e.g., a low storage warning at runtime
+    might prompt the researcher to stop recording before the file system
+    is full).
+
+1. **Session End and Event Log:** After the session, the
+    `session_metadata.json` or `session_log.txt` on each device/PC
+    includes a summary of any events annotated (with their timestamps
+    and
+    labels)[\[27\]](AndroidApp/src/main/java/com/multisensor/recording/service/SessionManager.kt#L126-L134)[\[28\]](AndroidApp/src/main/java/com/multisensor/recording/service/SessionManager.kt#L140-L148).
+    The researcher, when reviewing the data, can easily line up the
+    event times with spikes in GSR or changes in thermal imagery. The
+    result of this use case is an **enhanced dataset**: not only the raw
+    sensor data, but also contextual markers that help interpret that
+    data. The live monitoring aspect ensured that the data captured is
+    of high quality (since the operator could catch problems in real
+    time), and the annotation aspect enriched the dataset for analysis.
+
+These use case scenarios demonstrate the end-to-end flow of how the
+system is used in practice. In a typical experiment day, the researcher
+would first calibrate and configure the system (Use Case 2), then run
+one or multiple recording sessions (Use Case 1) while monitoring and
+annotating (Use Case 3), and finally end up with well-organised data
+ready for analysis. The scenarios involve multiple system components
+interacting seamlessly: for example, the **network communication** plays
+a crucial role in all cases (device discovery, start/stop commands, live
+data relay, file transfer) and must function reliably under the hood.
+The next section will delve into the system's architecture and data
+flow, explaining how these use cases are supported by the design of the
+software and the distribution of responsibilities between the PC
+controller and the Android devices.
 
 ## 3.6 System Analysis (Architecture & Data Flow)
 
-**System Architecture:** The system adopts a **distributed
-architecture** with a central **PC Controller** and multiple **Mobile
-Recording Units**. The PC (a Python desktop application) acts as the
-master, coordinating all devices, while each Android device runs a
-recording application that functions as a client node. This architecture
-is essentially a **hub-and-spoke topology**, where the PC hub maintains
-control and timing, and the spokes (sensors/cameras) carry out data
-collection.
-
-On the PC side, the software is organized into modular managers, each
-responsible for a subset of functionality: - The **Session Manager**
-handles the overall session lifecycle (creation, metadata logging, and
-closure)[\[10\]](https://github.com/buccancs/bucika_gsr/blob/7048f7f6a7536f5cd577ed2184800d3dad97fd08/PythonApp/session/session_manager.py#L64-L73)[\[11\]](https://github.com/buccancs/bucika_gsr/blob/7048f7f6a7536f5cd577ed2184800d3dad97fd08/PythonApp/session/session_manager.py#L82-L91). -
-The **Network Server** component (within the `AndroidDeviceManager` and
-`PCServer` classes) manages communication with Android devices over
-TCP/IP (listening on a specified port, e.g.
-9000)[\[53\]](https://github.com/buccancs/bucika_gsr/blob/7048f7f6a7536f5cd577ed2184800d3dad97fd08/PythonApp/shimmer_manager.py#L212-L220)[\[41\]](https://github.com/buccancs/bucika_gsr/blob/7048f7f6a7536f5cd577ed2184800d3dad97fd08/protocol/config.json#L6-L14).
-It uses a custom JSON-based protocol for commands and status messages. -
-The **Shimmer Manager** deals with the Shimmer GSR sensors, including
-Bluetooth connectivity (via the PyShimmer library if available) and data
-streaming to the
-PC[\[54\]](https://github.com/buccancs/bucika_gsr/blob/7048f7f6a7536f5cd577ed2184800d3dad97fd08/PythonApp/shimmer_manager.py#L150-L159)[\[31\]](https://github.com/buccancs/bucika_gsr/blob/7048f7f6a7536f5cd577ed2184800d3dad97fd08/PythonApp/shimmer_manager.py#L184-L192).
-It also multiplexes data from multiple sensors and writes sensor data to
-CSV files in real-time. - The **Time Synchronization Service** (Master
-Clock) runs on the PC to keep device clocks aligned. As seen in the
-code, an `NTPTimeServer` thread on the PC listens on a port (e.g. 8889)
-and services time-sync requests from
-clients[\[8\]](https://github.com/buccancs/bucika_gsr/blob/7048f7f6a7536f5cd577ed2184800d3dad97fd08/PythonApp/ntp_time_server.py#L66-L74).
-It periodically syncs with external NTP sources for accuracy and
-provides time offset information to the Android devices, which adjust
-their local clocks accordingly. - The **GUI Module** (built with PyQt5
-or a similar framework) provides the desktop interface. It includes
-panels for device status, session control, and live previews. This GUI
-updates based on callbacks and status data from the managers (for
-instance, when a new device connects, the Shimmer Manager invokes a
-callback that the GUI listens to, so it can display the device).
-
-On the Android side, each device's application is composed of several
-components: - A **Recording Controller** that receives start/stop
-commands from the PC and controls the local recording (camera and sensor
-capture). - Separate **Recorder modules** for each modality: e.g.,
-`CameraRecorder` for RGB video, `ThermalRecorder` for thermal imaging,
-and `ShimmerRecorder` if the Android is paired to a Shimmer
-sensor[\[55\]](https://github.com/buccancs/bucika_gsr/blob/7048f7f6a7536f5cd577ed2184800d3dad97fd08/architecture.md#L26-L34).
-These recorders interface with hardware (camera APIs, etc.) and save
-data to local storage. - A **Network Client** (or Device Connection
-Manager) that maintains the socket connection to the PC's server. It
-listens for commands (e.g., start/stop, sync signal) and sends back
-status updates or data as needed. - A **FileTransferManager** on
-Android, which, after recording, handles sending the recorded files to
-the PC upon
-request[\[24\]](https://github.com/buccancs/bucika_gsr/blob/7048f7f6a7536f5cd577ed2184800d3dad97fd08/AndroidApp/src/main/java/com/multisensor/recording/managers/FileTransferManager.kt#L124-L132)[\[25\]](https://github.com/buccancs/bucika_gsr/blob/7048f7f6a7536f5cd577ed2184800d3dad97fd08/AndroidApp/src/main/java/com/multisensor/recording/managers/FileTransferManager.kt#L142-L150). -
-Utility components like a **Security Manager** (ensuring encryption if
-TLS is used), a **Storage Manager** (to check available space and
-organize files), etc., are also part of the design (many of these are
-hinted by the architecture and config files).
-
-**Communication and Data Flow:** All communication between the PC and
-Android devices uses a **client-server model**. The PC runs the server
-(listening on a specified host/port, with a maximum number of
-connections
-defined)[\[41\]](https://github.com/buccancs/bucika_gsr/blob/7048f7f6a7536f5cd577ed2184800d3dad97fd08/protocol/config.json#L6-L14),
-and each Android client connects to it when ready. Messages are likely
-encoded in JSON and could be sent over a persistent TCP socket (the
-config specifies
-`protocol: "TCP"`[\[41\]](https://github.com/buccancs/bucika_gsr/blob/7048f7f6a7536f5cd577ed2184800d3dad97fd08/protocol/config.json#L6-L14)).
-Important message types include: device registration/hello, start
-session command, stop session command, sync signal command, status
-update from device, file transfer requests, etc.
-
-During a session, the **data flow** is as follows: - **Shimmer GSR
-Data:** If a Shimmer sensor is directly connected to the PC, it streams
-data via Bluetooth to the PC's Shimmer Manager, which then immediately
-enqueues the data for writing to a CSV and also triggers any real-time
-displays. If the Shimmer is connected to an Android (i.e.,
-Android-mediated), the sensor data first goes to the Android (via
-Bluetooth), and the Android then forwards each GSR sample (or batch of
-samples) over the network to the
-PC[\[56\]](https://github.com/buccancs/bucika_gsr/blob/7048f7f6a7536f5cd577ed2184800d3dad97fd08/PythonApp/shimmer_manager.py#L260-L269)[\[57\]](https://github.com/buccancs/bucika_gsr/blob/7048f7f6a7536f5cd577ed2184800d3dad97fd08/PythonApp/shimmer_manager.py#L261-L268).
-This is handled by the `AndroidDeviceManager._on_android_shimmer_data`
-callback on the PC side, which receives `ShimmerDataSample` objects from
-the device and processes them similarly. In both cases, each GSR sample
-is timestamped (using the synchronized clock) and logged. The PC might
-accumulate these in memory (e.g., in `data_queues`) briefly for
-processing but ultimately writes them out via a background file-writing
-thread[\[15\]](https://github.com/buccancs/bucika_gsr/blob/7048f7f6a7536f5cd577ed2184800d3dad97fd08/PythonApp/shimmer_manager.py#L163-L171). -
-**Video and Thermal Data:** The Android devices record video and thermal
-streams locally to their flash storage (to avoid saturating the network
-by streaming raw video). The PC may receive low-frequency updates or
-thumbnails for monitoring, but the bulk video data stays on the device
-until session end. The **temporal synchronization** of video with GSR is
-ensured by all devices starting recording upon the same start command
-and using synchronized clocks. Additionally, the PC's sync signal
-(flash) provides a reference point that can be seen in the video and is
-logged in the GSR timeline, tying the streams together. After the
-recording, when the PC issues the file transfer, the video files are
-sent to the PC. This transfer uses the network (possibly chunking files
-if large). The FileTransferHandler on PC receives each chunk or file and
-saves it. Because the PC knows the session start time and each video
-frame's device timestamp (the Android might embed timestamp metadata in
-video or provide a separate timestamp log), alignment can be done in
-post-processing. There is also a possibility that the Android app sends
-periodic timestamps during recording to the PC (as part of
-SessionSynchronizer updates) so the PC is aware of recording
-progress[\[58\]](https://github.com/buccancs/bucika_gsr/blob/7048f7f6a7536f5cd577ed2184800d3dad97fd08/PythonApp/session/session_synchronizer.py#L113-L122)[\[59\]](https://github.com/buccancs/bucika_gsr/blob/7048f7f6a7536f5cd577ed2184800d3dad97fd08/PythonApp/session/session_synchronizer.py#L130-L138). -
-**Time Sync and Heartbeats:** Throughout a session, the PC might send
-periodic time sync packets to the Androids (or the Androids request
-them). The `SessionSynchronizer` on PC also keeps a heartbeat: it tracks
-if it hasn't heard from a device's state in a while, marking it offline
-after a
-threshold[\[60\]](https://github.com/buccancs/bucika_gsr/blob/7048f7f6a7536f5cd577ed2184800d3dad97fd08/PythonApp/session/session_synchronizer.py#L154-L161).
-Android devices likely send a small status message every few seconds
-("I'm alive, recording, file X size = ..."). This data flow ensures the
-PC has up-to-date knowledge of each device (e.g., how many frames
-recorded, or storage used). - **Data Aggregation:** Once all data
-reaches the PC, the system has a **session aggregation step** (which can
-be considered post-session). For instance, the Session Manager might
-invoke a function to perform any post-processing -- the code even shows
-a hook for *post-session hand segmentation processing* on the recorded
-video[\[61\]](https://github.com/buccancs/bucika_gsr/blob/7048f7f6a7536f5cd577ed2184800d3dad97fd08/PythonApp/session/session_manager.py#L172-L180)[\[62\]](https://github.com/buccancs/bucika_gsr/blob/7048f7f6a7536f5cd577ed2184800d3dad97fd08/PythonApp/session/session_manager.py#L214-L222).
-In practice, after all files are in place, the PC could combine or index
-them (for example, generating an index of timestamps). This ensures that
-all data from the distributed sources is now centralized in one place
-(the PC's file system) and organized.
-
-**System Architecture Diagram:** *Figure 3.1 (Placeholder)* would
-illustrate the above in a block diagram: a PC node on one side with
-blocks for Session Manager, Shimmer Manager, Network Server, etc., and
-multiple Android nodes on the other, each containing Camera, Thermal,
-Shimmer (if any) and a network client. Lines would show Bluetooth links
-(PC to Shimmer, or Android to Shimmer), and WiFi/LAN links between PC
-and each Android. Data flows (like GSR data flowing to PC, video files
-flowing after stop) would be indicated with arrows. Time sync flows (PC
-broadcasting time) would also be shown. The diagram would emphasize the
-star topology (PC in center).
-
-**Key Design Considerations:** The architecture ensures **scalability**
-by decoupling data producers (devices) from the central coordinator.
-Each Android operates largely independently during recording (writing to
-local disk), which avoids overloading the network. The PC focuses on
-low-bandwidth critical data (GSR streams, commands, and occasional
-thumbnails or status). By using local storage on devices and
-transferring after, the system mitigates the risk of network bandwidth
-issues affecting the recording quality. The use of threads and
-asynchronous I/O on the PC side (for writing files and handling multiple
-sockets) ensures that adding more devices will linearly increase
-resource usage but not deadlock the
-system[\[28\]](https://github.com/buccancs/bucika_gsr/blob/7048f7f6a7536f5cd577ed2184800d3dad97fd08/PythonApp/shimmer_manager.py#L169-L177).
-
-The architecture also provides **fault isolation**: if one device
-crashes, it does not bring down the whole system -- the PC will continue
-managing others. The SessionSynchronizer component acts like a watchdog
-and queue, so even if connectivity returns after a lapse, the overall
-session can still be
-coherent[\[63\]](https://github.com/buccancs/bucika_gsr/blob/7048f7f6a7536f5cd577ed2184800d3dad97fd08/PythonApp/session/session_synchronizer.py#L169-L178)[\[64\]](https://github.com/buccancs/bucika_gsr/blob/7048f7f6a7536f5cd577ed2184800d3dad97fd08/PythonApp/session/session_synchronizer.py#L179-L187).
-
-Finally, the data flow design was made with **data integrity** in mind.
-Every piece of data is tagged with device ID and timestamp, and funneled
-into the session structure. The system uses consistent file naming
-conventions (e.g., `<device>_<datatype>_<timestamp>.ext` for
-files)[\[65\]](https://github.com/buccancs/bucika_gsr/blob/7048f7f6a7536f5cd577ed2184800d3dad97fd08/PythonApp/session/session_manager.py#L20-L28)
-to aid in identifying and parsing data later. This systematic approach
-to data flow and storage helps maintain the quality of the dataset
-produced for research.
+This section analyses the overall architecture of the multi-sensor
+recording system and describes the flow of data through the system's
+components. The design follows a **distributed client-server
+architecture** with the PC as the central server (or coordinator) and
+the Android devices as clients. It also employs modular subsystems to
+handle the various concerns: user interface, device communication,
+sensor data handling, and data storage. The analysis here shows how the
+chosen architecture meets the requirements (both functional and
+non-functional) and how data moves from capture to storage in a
+synchronised way. Key architectural elements and their interactions are
+summarised in *Figure 3.2* and the data flow is illustrated in *Figure
+3.3*.
+
+***Figure 3.2: High-level system architecture, showing the PC Master
+Controller communicating over a Wi-Fi network with multiple Android
+Recording Devices and directly or indirectly with Shimmer GSR sensors
+(Placeholder).***
+
+**Architecture Overview:** The system architecture can be viewed in two
+layers -- **hardware nodes** and **software components**. On the
+hardware side, we have: (1) the **PC Master Controller** (a
+laptop/desktop running the Python application) and (2) one or more
+**Android Recording Devices** (smartphones). Optionally, (3) **Shimmer
+GSR sensor devices** are also present; they can interface either with
+the PC (via Bluetooth) or with an Android phone (via the phone's
+Bluetooth). The PC and phones are connected via a **Wireless LAN**
+(e.g., a dedicated Wi-Fi router or hotspot), forming a private network
+for the system. This network enables low-latency communication required
+for synchronisation and data transfer.
+
+On the software side, the PC runs a **Master Controller Application**
+which includes several components working together: a **GUI Module**
+(for the user interface), a **Session Manager** (for session metadata
+and file management), and a **Network Communication Server** (to handle
+connections with devices). The network server on PC is implemented as a
+custom JSON socket server listening on a known port (e.g.,
+9000)[\[29\]](PythonApp/network/device_server.py#L129-L137)[\[30\]](PythonApp/network/device_server.py#L120-L128).
+It accepts incoming connections from the Android clients and uses a
+length-prefixed JSON message protocol to exchange commands and data.
+Each connected Android device is represented in the PC software as a
+**RemoteDevice** object which tracks its capabilities (camera, thermal,
+GSR, etc.) and
+status[\[31\]](PythonApp/network/device_server.py#L18-L26)[\[32\]](PythonApp/network/device_server.py#L40-L48).
+The PC's Session Manager on the other hand handles higher-level logic:
+creating session folders, writing metadata, and coordinating the
+start/stop across devices.
+
+Each **Android Recording Device** runs an **Android app** (written in
+Kotlin) that has its own internal architecture. The app is built with a
+**Model-View-ViewModel (MVVM)** pattern. The core components include: a
+**Recording Controller/Service** (which manages the camera and sensor
+hardware on that phone), a **Session Manager** (on Android, which
+parallels the PC's session logic, creating local folders on the phone's
+storage for each session), and a **Network Client** that maintains a
+socket connection back to the PC. The Android app's UI (if the user
+opens it) provides local status, but in typical operation it runs mostly
+headlessly after startup, responding to PC commands. The Android's
+Recording Controller uses Android's Camera2 API for video and the
+Shimmer SDK for sensor data if a Shimmer is connected to the phone.
+Crucially, the Android app does not make autonomous decisions -- it acts
+on commands from the PC or on a local user action (which is rare in this
+use case). This separation ensures that **control logic is centralised**
+on the PC, fulfilling the requirement of FR-01 (centralised multi-device
+coordination).
+
+The **Shimmer GSR Sensors** integration is architected flexibly. The
+system supports three modes (as mentioned in FR-06): **Direct PC
+Connection**, **Android-Mediated Connection**, or **Simulation Mode**
+(for testing). In direct mode, the PC runs a Shimmer Bluetooth driver
+(via the PyShimmer library) in the Python app -- the `ShimmerManager` on
+PC opens a Bluetooth COM port to the Shimmer and reads data packets in a
+background
+thread[\[33\]](PythonApp/shimmer_manager.py#L19-L28)[\[34\]](PythonApp/shimmer_manager.py#L51-L59).
+In Android-mediated mode, an Android phone pairs with the Shimmer (using
+the Shimmer Android API) and that phone's app becomes responsible for
+reading the GSR data; the phone then sends those sensor readings to the
+PC over the network (using JSON messages of type
+"sensor_data")[\[35\]](PythonApp/network/device_server.py#L256-L265).
+The PC doesn't directly talk to the Shimmer in that case; it receives
+the data already parsed from the phone. The architecture allows both
+modes to operate simultaneously if needed (for example, two Shimmers
+could be connected, one via PC, one via a phone). In all cases, the
+Shimmer data is funneled into the same session structure: the PC will
+eventually store it as part of the session data (either logging directly
+or saving the file sent from the phone).
+
+Several design patterns and strategies were used to satisfy
+maintainability and extensibility (NFR-07) in the architecture. For
+instance, the Android app relies heavily on **dependency injection**
+(using Dagger/Hilt): components like the Camera Recorder, Thermal
+Recorder, and Shimmer Recorder are provided to the Main ViewModel, so
+they can be easily replaced or mocked for
+testing[\[36\]](AndroidApp/src/main/java/com/multisensor/recording/ui/MainViewModel.kt#L32-L40)[\[37\]](AndroidApp/src/main/java/com/multisensor/recording/ui/MainViewModel.kt#L34-L42).
+This makes it possible to extend support to new sensor types by adding
+new modules without altering the core logic. On the PC side, the
+networking is abstracted behind a `JsonSocketServer` class with
+well-defined events (device_connected, status_received, etc.), and the
+GUI is kept separate in a Qt-based `MainWindow`. This separation
+enforces a **modular architecture** -- for example, one could develop an
+alternative web-based UI (and indeed, the code contains a `web_ui`
+module as an experimental interface) without needing to rewrite how
+sessions or networking work. The architecture also emphasizes thread
+separation for performance: the PC networking runs in a background
+thread (so that heavy file transfers don't freeze the GUI), and the
+Android uses background threads or coroutines for camera and file
+operations (preventing UI jank on the phone). Overall, the chosen
+architecture ensures that the system can reliably coordinate multiple
+devices and handle data streams, while also being organised for future
+modifications.
+
+**Data Flow Analysis:** The flow of data through the system can be
+described step-by-step for a typical session, highlighting how
+information moves and transforms from capture to storage. *Figure 3.3
+depicts this flow, from the moment the user initiates a session to the
+final data aggregation \[Placeholder\].* Here is the sequence:
+
+1. **Session Initiation (Command Flow):** The user action of starting a
+    session on the PC triggers command messages over the network. The
+    PC's JsonSocketServer sends a
+    `{"type": "command", "command": "start_recording", ...}` (for
+    example) to each connected Android
+    device[\[38\]](PythonApp/network/device_server.py#L410-L419)[\[14\]](PythonApp/network/device_server.py#L424-L432).
+    These messages are small JSON payloads, prefixed with a length
+    header (to ensure the receiver knows how many bytes to
+    read)[\[39\]](PythonApp/network/device_server.py#L156-L165).
+    When an Android device receives the start command, it immediately
+    responds (if needed) with an acknowledgment
+    (`{"type": "ack", "cmd": "start_recording", "status": "ok"}`)[\[40\]](PythonApp/network/device_server.py#L276-L284)
+    and then begins its recording process. This command flow is
+    one-to-many (one PC to multiple clients) and happens almost
+    simultaneously to all devices (the PC either sends commands in a
+    quick loop or uses a broadcast helper function to send to
+    all[\[14\]](PythonApp/network/device_server.py#L424-L432)).
+
+1. **Sensor Data Capture (Local Flow on Devices):** Once recording,
+    each device is capturing data from sensors:
+
+1. The **camera data** (visual and thermal) flows from the camera
+    hardware through Android's Camera2 API into either a file or a
+    buffer. On Android, the CameraRecorder sets up a MediaRecorder that
+    encodes video frames directly to an MP4 file on the device's file
+    system[\[41\]](PythonApp/webcam/webcam_capture.py#L98-L106)[\[42\]](PythonApp/webcam/webcam_capture.py#L159-L168).
+    Simultaneously, for thermal, if a separate stream exists, it might
+    use a similar approach or raw frames saved as images (depending on
+    implementation). The key is that frames are timestamped by the
+    system -- the MediaRecorder frames are implicitly timed, and if raw
+    frames are grabbed (for thermal or for preview), the code attaches
+    the current timestamp to them (for preview frames, they even convert
+    to Base64 strings to send to PC).
+
+1. The **GSR sensor data** flow varies by mode: in direct PC mode, the
+    PC's ShimmerManager receives Bluetooth packets, decodes them to
+    numeric values (like GSR microSiemens) and immediately writes them
+    to a CSV file or stores them in memory
+    queues[\[43\]](PythonApp/shimmer_manager.py#L9-L17)[\[12\]](PythonApp/shimmer_manager.py#L91-L99).
+    In Android-mediated mode, the Shimmer Android API delivers sensor
+    samples to the phone app, which then either writes to a local CSV on
+    the phone or streams the values as JSON messages to the PC (the code
+    supports a streaming socket for live
+    data[\[44\]](AndroidApp/src/main/java/com/multisensor/recording/recording/ShimmerRecorder.kt#L74-L82)[\[45\]](AndroidApp/src/main/java/com/multisensor/recording/recording/ShimmerRecorder.kt#L76-L84)).
+    In both cases, each sensor sample is augmented with timing info:
+    e.g., the code records the sample's device timestamp and the system
+    time it arrived on the
+    PC[\[12\]](PythonApp/shimmer_manager.py#L91-L99),
+    ensuring later that alignment can be done.
+
+1. **Real-Time Data Communication (Status/Preview Flow):** Throughout
+    recording, a parallel flow of **status and preview data** occurs
+    from the Android devices back to the PC. Each device periodically
+    sends a `status` message with its current recording status (every
+    few
+    seconds)[\[46\]](PythonApp/network/device_server.py#L228-L237)[\[47\]](PythonApp/network/device_server.py#L240-L248).
+    This includes data like battery % and free storage, as well as a
+    `timestamp` (which can be used by PC to gauge device clock vs PC
+    clock). These status packets help update the UI and also carry
+    implicit sync info. Additionally, if preview is enabled, the device
+    captures a frame (say every 1 second), compresses it (e.g., JPEG),
+    Base64-encodes it, and sends a `preview_frame` message containing a
+    small image
+    string[\[7\]](PythonApp/network/device_server.py#L244-L252).
+    The PC receives this and emits a signal that the GUI uses to display
+    the new frame. This data flow is one-way from each device to PC and
+    is designed to be low-bandwidth (e.g., a thumbnail image rather than
+    full-frame, to avoid bogging down the network). Meanwhile, if the
+    Shimmer is streaming live via Android, those readings might also be
+    sent continuously in `sensor_data`
+    messages[\[35\]](PythonApp/network/device_server.py#L256-L265);
+    however, in practice the PC may choose not to plot every point to
+    avoid overload -- it could sample or aggregate before display.
+
+1. **Command and Control Feedback:** The PC can also send other
+    commands during the session -- for example, if the user triggers an
+    event annotation, the PC might send a `notification` message to
+    devices (or directly log it on PC). In many cases, the annotation is
+    handled on PC side (since PC knows the session time and can just
+    write to the events file immediately). If devices needed to do
+    something (like flash a light when an event is marked), a message
+    would be sent. In our design, most *mid-session* control is minimal;
+    the heavy command flows are start and stop.
+
+1. **Session Termination and Data Gathering:** When stop command is
+    issued, the data flow reverses for file transfer. Each device, after
+    closing its files, initiates a **file transfer protocol** to send
+    the recorded files to PC. The flow is:
+
+1. Device sends a `file_info` message indicating it is about to send a
+    file, including file name and
+    size[\[48\]](PythonApp/network/device_server.py#L284-L293)[\[49\]](PythonApp/network/device_server.py#L298-L306).
+    For example, `"name": "rgb_video.mp4", "size": 50012345`.
+
+1. PC prepares to receive by creating a new file in the session folder
+    (`DeviceID_rgb_video.mp4`) and responds (implicitly via ack or
+    readiness).
+
+1. Device then sends a series of `file_chunk` messages, each containing
+    a segment of the file encoded (typically in
+    Base64)[\[50\]](PythonApp/network/device_server.py#L320-L328).
+    The PC decodes each chunk and writes to the file
+    handle[\[51\]](PythonApp/network/device_server.py#L323-L331).
+    This continues until the whole file is sent (chunks are often a few
+    KB each). The PC's networking layer tracks how many bytes have been
+    received and can log
+    progress[\[52\]](PythonApp/network/device_server.py#L330-L338).
+
+1. When the device finishes sending, it sends `file_end` message with
+    the file
+    name[\[53\]](PythonApp/network/device_server.py#L347-L355).
+    PC then closes the file and compares the received byte count to the
+    expected
+    size[\[54\]](PythonApp/network/device_server.py#L356-L364).
+    If they match, PC logs success and sends back a confirmation
+    (`file_received` message with status
+    ok)[\[55\]](PythonApp/network/device_server.py#L364-L372).
+    If there's a mismatch, PC logs an error and could request a retry
+    (in our code, it at least reports the error; a full retry mechanism
+    could be initiated if needed).
+
+1. This process repeats for each file (each device might have multiple
+    files: e.g., one for video, one for thermal, one for sensor data).
+    The PC can pipeline requests or handle one device at a time. In the
+    current implementation, it likely sequentially requests each
+    expected file from each
+    device[\[56\]](PythonApp/network/device_server.py#L509-L518)
+    to avoid network congestion (with a short delay between as
+    indicated[\[57\]](PythonApp/network/device_server.py#L516-L524)).
+
+1. Throughout this, the Session Manager on PC is aware of incoming
+    files and uses
+    `add_file_to_session(device_id, file_type, path, size)` to update
+    the session
+    metadata[\[58\]](PythonApp/session/session_manager.py#L120-L129)[\[59\]](PythonApp/session/session_manager.py#L130-L139).
+    This means the session's JSON metadata will list, for each device,
+    the files that were collected (with file paths and sizes),
+    confirming that they are now on the PC.
+
+1. **Post-Processing Flow:** If post-processing (FR-13) is enabled,
+    once all raw data is gathered, the PC may invoke additional
+    processing. For instance, the PC might load the recorded video file
+    and run the hand segmentation algorithm. This would generate output
+    files (images or mask videos) which the Session Manager then places
+    into the session folder (e.g., under a `processed/` subdirectory or
+    by appending results next to original files). The data flow here is
+    local on the PC -- using OpenCV or other libraries on the saved
+    files. The results are logged (the `post_processing` field in
+    session metadata is updated to true with a
+    timestamp[\[60\]](PythonApp/session/session_manager.py#L218-L226)[\[61\]](PythonApp/session/session_manager.py#L232-L240)).
+
+1. **Data Storage and Access:** At the end of the data flow, all data
+    resides in an organised manner on the PC. The **session folder**
+    (typically under a `recordings/` directory) contains the following:
+    video files (named by device and type), sensor data CSV, events log,
+    session metadata JSON, and any calibration or processed data
+    subfolders. For example, one might see:
+
+- recordings/session_20250806_101530/
+        session_metadata.json
+        DeviceA_rgb_video.mp4
+        DeviceA_thermal_video.mp4
+        DeviceB_rgb_video.mp4
+        DeviceB_sensors.csv
+        stimulus_events.csv
+        calibration/ (folder with calibration images)
+        processed/ (folder with segmented hand images)
+
+  This structure was defined by the requirements and is implemented in
+  code (the Android app creates similar filenames on its
+  side[\[62\]](AndroidApp/src/main/java/com/multisensor/recording/service/SessionManager.kt#L374-L382),
+  and the PC adds the device prefix upon receipt). Because each data
+  file is timestamped or accompanied by timestamps internally, a
+  researcher can load, for instance, the `DeviceB_sensors.csv` and the
+  videos and align them using the timestamps. The data integrity checks
+  ensure these files are complete and not corrupted.
+
+1. **Scalability and Data Flow Considerations:** The architecture's
+    data flow is largely **parallel** -- each device operates
+    independently for data capture, which is crucial for scalability.
+    The PC coordinates and eventually brings data together. As more
+    devices are added, the network traffic and PC disk I/O grow, but the
+    modular handling (each device in its thread) means the system can
+    scale up to the point where either network bandwidth or PC write
+    speed becomes the bottleneck. Because video files can be large, the
+    file transfer part is the heaviest data flow; the system mitigates
+    issues by writing chunks to disk as they arrive and using a binary
+    encoding to avoid JSON overhead for large
+    data[\[50\]](PythonApp/network/device_server.py#L320-L328).
+    Also, to maintain performance, intensive tasks like video encoding
+    are done on the devices (leveraging phone hardware encoders), and
+    the PC mainly handles control and file aggregation -- this
+    distribution balances load across the system.
+
+In summary, the system's architecture is a **star topology** with
+intelligent clients, and the data flow is designed to minimis\1 latency
+and maintain synchronisation. The PC orchestrates the process (command
+flows out, data flows back), which aligns well with the requirement of
+central control and monitoring. The use of standard formats (MP4, CSV,
+JSON) in the data flow ensures that once data reaches the PC, it's
+immediately usable with analysis tools. The combination of real-time
+communication and local storage means the system is robust: even if the
+network has a hiccup, each phone still has its data, and it can be
+transferred later. The thorough session metadata and logging implemented
+(on both PC and Android) provide traceability -- one can trace each step
+in the data flow from the logs (e.g., see in the PC log that Device A
+started recording at time X, or that file transfer for file Y completed,
+etc.). Thus, the architecture and data flow together fulfill the system
+requirements by enabling **coordinated, synchronous data capture and
+reliable data unification**.
+
+***Figure 3.3: Data flow diagram for a typical session, illustrating
+command dissemination, local data capture on devices, status/preview
+feedback, and post-session data collection into the PC's storage
+\[Placeholder\].***
 
 ## 3.7 Data Requirements and Management
 
-The system handles multiple types of data, each with specific
-requirements for quality and management:
-
-- **Data Types and Formats:** The primary data types include:
-
-- *GSR (Galvanic Skin Response) data:* continuous time-series of skin
-  conductance values (in microsiemens) recorded at **128 Hz** by
-  default[\[12\]](https://github.com/buccancs/bucika_gsr/blob/7048f7f6a7536f5cd577ed2184800d3dad97fd08/PythonApp/shimmer_manager.py#L128-L135).
-  Each sample may also include related signals (e.g., PPG, accelerometer
-  axes) if those Shimmer channels are
-  enabled[\[13\]](https://github.com/buccancs/bucika_gsr/blob/7048f7f6a7536f5cd577ed2184800d3dad97fd08/PythonApp/shimmer_manager.py#L101-L109).
-  GSR and other sensor readings are saved in **CSV format** with
-  timestamps.
-
-- *Video footage:* high-resolution RGB video, typically **1080p at 30
-  FPS**
-  (configurable)[\[14\]](https://github.com/buccancs/bucika_gsr/blob/7048f7f6a7536f5cd577ed2184800d3dad97fd08/protocol/config.json#L18-L26),
-  encoded in a standard format (e.g. H.264 MP4). If multiple cameras
-  (e.g., front and rear or multiple angles) are used, each video is
-  stored separately.
-
-- *Thermal imaging data:* either recorded as thermal video (if the
-  thermal camera supports video) or as a sequence of image frames.
-  Thermal data has lower resolution (depending on camera, e.g., 320×240)
-  and frame rate (\~8-15 FPS is common for thermal). The system treats
-  it similarly to video (MP4 or a series of JPEG/PNG images).
-
-- *Audio:* if recorded, stereo audio sampled at 44.1 kHz, stored within
-  the video file (as AAC audio track) or as separate WAV
-  files[\[16\]](https://github.com/buccancs/bucika_gsr/blob/7048f7f6a7536f5cd577ed2184800d3dad97fd08/protocol/config.json#L26-L34).
-
-- *Metadata:* JSON files (such as `session_metadata.json`) which contain
-  structured information about the session (session ID, device list,
-  start/end times, and lists of data
-  files)[\[10\]](https://github.com/buccancs/bucika_gsr/blob/7048f7f6a7536f5cd577ed2184800d3dad97fd08/PythonApp/session/session_manager.py#L64-L73).
-  These are crucial for data management but are small in size.
-
-- **Quality Requirements:** For research validity, the data must be high
-  quality:
-
-- GSR data should have appropriate resolution (the Shimmer GSR+ device
-  provides 16-bit resolution) and be free from gaps. The system's 128 Hz
-  sampling satisfies typical GSR analysis needs, and it can be increased
-  if needed (config allows setting a higher rate, up to the hardware
-  max)[\[12\]](https://github.com/buccancs/bucika_gsr/blob/7048f7f6a7536f5cd577ed2184800d3dad97fd08/PythonApp/shimmer_manager.py#L128-L135).
-  Signal noise should be minimized (the system does basic validation and
-  could be extended with filtering if required).
-
-- Video quality is set to high (1080p) so that fine details (e.g.,
-  subtle facial perspiration or color changes) are visible. The bitrate
-  \~5
-  Mbps[\[29\]](https://github.com/buccancs/bucika_gsr/blob/7048f7f6a7536f5cd577ed2184800d3dad97fd08/protocol/config.json#L30-L37)
-  is chosen to avoid excessive compression artifacts. The system ensures
-  that lighting conditions are sufficient (not a direct software
-  requirement, but an experimental protocol matter). Thermal images must
-  have good contrast; the system cannot control thermal camera
-  resolution (that's hardware-defined) but ensures that all frames are
-  timestamped and in focus (if the thermal camera has focus
-  adjustments).
-
-- Synchronization quality is part of data quality: as noted, all data
-  streams carry timestamps from a common reference. The system's time
-  management ensures that when data is analyzed, a sample from the GSR
-  CSV can be aligned to the exact video frame using timestamps (within a
-  few milliseconds tolerance).
-
-- **Volume and Storage Management:** The system is expected to generate
-  **large volumes of data** per session, especially video. For example,
-  a 10-minute session with one 1080p camera (\~5 Mbps) will produce
-  around 375 MB of video data, plus a few MB of sensor data. With
-  multiple cameras or longer sessions, this scales up. To manage this:
-
-- The Android app monitors available storage before and during
-  recording. If free space is below a threshold (configurable, e.g.,
-  warn at 500 MB
-  remaining)[\[66\]](https://github.com/buccancs/bucika_gsr/blob/7048f7f6a7536f5cd577ed2184800d3dad97fd08/protocol/config.json#L32-L38),
-  it alerts the user to avoid data loss.
-
-- The system is configured to **chunk large files**: video files are
-  capped at \~1000 MB
-  each[\[66\]](https://github.com/buccancs/bucika_gsr/blob/7048f7f6a7536f5cd577ed2184800d3dad97fd08/protocol/config.json#L32-L38),
-  so a long recording will result in sequential files (e.g., video1.mp4,
-  video2.mp4) rather than one enormous file. This makes transfers and
-  post-processing more reliable.
-
-- **Session Directory Structure:** On the PC, all data for a session is
-  contained in one folder (e.g., `recordings/session_20250808_123000/`).
-  Within it, subfolders or naming conventions separate data by device or
-  type. For instance, GSR CSV might be named
-  `Shimmer01_gsr_20250808_123000.csv`[\[67\]](https://github.com/buccancs/bucika_gsr/blob/7048f7f6a7536f5cd577ed2184800d3dad97fd08/PythonApp/session/session_manager.py#L8-L16)[\[65\]](https://github.com/buccancs/bucika_gsr/blob/7048f7f6a7536f5cd577ed2184800d3dad97fd08/PythonApp/session/session_manager.py#L20-L28)
-  and an Android's video `AndroidDeviceA_video_20250808_123000.mp4`.
-  This systematic naming is created by the `generate_device_filename`
-  utility[\[68\]](https://github.com/buccancs/bucika_gsr/blob/7048f7f6a7536f5cd577ed2184800d3dad97fd08/PythonApp/session/session_manager.py#L2-L9).
-  The session metadata JSON lists each file with its device and type for
-  easy
-  reference[\[26\]](https://github.com/buccancs/bucika_gsr/blob/7048f7f6a7536f5cd577ed2184800d3dad97fd08/PythonApp/session/session_manager.py#L130-L138).
-
-- **Backup and Redundancy:** The system can be configured to keep a
-  backup of data. In the config, `backup_enabled` is
-  true[\[42\]](https://github.com/buccancs/bucika_gsr/blob/7048f7f6a7536f5cd577ed2184800d3dad97fd08/protocol/config.json#L2-L5),
-  meaning the system will duplicate session data to a secondary location
-  (this could be an external drive or cloud, depending on setup). This
-  is important for research robustness -- no single copy of valuable
-  data. The backup operation might happen after the session or at the
-  end of the day, ensuring at least two copies of each file exist.
-
-- **Data Retention:** Sessions are stored with unique IDs, and the
-  system does not automatically delete anything (unless a retention
-  policy is specified). It's up to the user to clear old sessions if
-  needed. The session listing in the UI helps track what is stored.
-
-- **Post-Processing and Data Export:** While not the primary focus of
-  requirements, the system does facilitate post-session processing. For
-  example, as noted in the SessionManager code, after a session the
-  researcher can trigger a **hand segmentation** process on the recorded
-  video[\[61\]](https://github.com/buccancs/bucika_gsr/blob/7048f7f6a7536f5cd577ed2184800d3dad97fd08/PythonApp/session/session_manager.py#L172-L180)[\[62\]](https://github.com/buccancs/bucika_gsr/blob/7048f7f6a7536f5cd577ed2184800d3dad97fd08/PythonApp/session/session_manager.py#L214-L222)
-  -- this would produce additional data (segmentation masks) stored
-  alongside the session. Also, the design allows exporting data in
-  standard formats for analysis (the raw data is already in CSV/MP4
-  which are standard). If needed, an export utility could package a
-  session's data (e.g., compress the folder or convert it to a specific
-  data format required by analysis software).
-
-In summary, the system meets stringent data requirements by capturing
-**high-resolution, high-frequency data**, keeping it well-organized per
-session, and implementing measures for integrity (synchronization,
-validation) and safety (storage management, backups). This ensures that
-researchers using the system will obtain a comprehensive and reliable
-dataset for each experiment, without worrying about data loss or
-misalignment. All these measures together make the data management
-**compliant with research best practices** -- for instance, it aligns
-with FAIR data principles by clearly documenting metadata and
-maintaining data
-quality[\[69\]](https://github.com/buccancs/bucika_gsr/blob/7048f7f6a7536f5cd577ed2184800d3dad97fd08/architecture.md#L6-L14).
-
-------------------------------------------------------------------------
-
-[\[1\]](https://github.com/buccancs/bucika_gsr/blob/7048f7f6a7536f5cd577ed2184800d3dad97fd08/architecture.md#L14-L21)
-[\[55\]](https://github.com/buccancs/bucika_gsr/blob/7048f7f6a7536f5cd577ed2184800d3dad97fd08/architecture.md#L26-L34)
-[\[69\]](https://github.com/buccancs/bucika_gsr/blob/7048f7f6a7536f5cd577ed2184800d3dad97fd08/architecture.md#L6-L14)
-architecture.md
-
-<https://github.com/buccancs/bucika_gsr/blob/7048f7f6a7536f5cd577ed2184800d3dad97fd08/architecture.md>
-
-[\[2\]](https://github.com/buccancs/bucika_gsr/blob/7048f7f6a7536f5cd577ed2184800d3dad97fd08/PythonApp/production/runtime_security_checker.py#L110-L119)
-[\[33\]](https://github.com/buccancs/bucika_gsr/blob/7048f7f6a7536f5cd577ed2184800d3dad97fd08/PythonApp/production/runtime_security_checker.py#L140-L148)
-[\[35\]](https://github.com/buccancs/bucika_gsr/blob/7048f7f6a7536f5cd577ed2184800d3dad97fd08/PythonApp/production/runtime_security_checker.py#L106-L114)
-[\[36\]](https://github.com/buccancs/bucika_gsr/blob/7048f7f6a7536f5cd577ed2184800d3dad97fd08/PythonApp/production/runtime_security_checker.py#L156-L164)
-[\[37\]](https://github.com/buccancs/bucika_gsr/blob/7048f7f6a7536f5cd577ed2184800d3dad97fd08/PythonApp/production/runtime_security_checker.py#L168-L171)
-runtime_security_checker.py
-
-<https://github.com/buccancs/bucika_gsr/blob/7048f7f6a7536f5cd577ed2184800d3dad97fd08/PythonApp/production/runtime_security_checker.py>
-
-[\[3\]](https://github.com/buccancs/bucika_gsr/blob/7048f7f6a7536f5cd577ed2184800d3dad97fd08/PythonApp/session/session_synchronizer.py#L153-L161)
-[\[21\]](https://github.com/buccancs/bucika_gsr/blob/7048f7f6a7536f5cd577ed2184800d3dad97fd08/PythonApp/session/session_synchronizer.py#L163-L171)
-[\[22\]](https://github.com/buccancs/bucika_gsr/blob/7048f7f6a7536f5cd577ed2184800d3dad97fd08/PythonApp/session/session_synchronizer.py#L174-L182)
-[\[58\]](https://github.com/buccancs/bucika_gsr/blob/7048f7f6a7536f5cd577ed2184800d3dad97fd08/PythonApp/session/session_synchronizer.py#L113-L122)
-[\[59\]](https://github.com/buccancs/bucika_gsr/blob/7048f7f6a7536f5cd577ed2184800d3dad97fd08/PythonApp/session/session_synchronizer.py#L130-L138)
-[\[60\]](https://github.com/buccancs/bucika_gsr/blob/7048f7f6a7536f5cd577ed2184800d3dad97fd08/PythonApp/session/session_synchronizer.py#L154-L161)
-[\[63\]](https://github.com/buccancs/bucika_gsr/blob/7048f7f6a7536f5cd577ed2184800d3dad97fd08/PythonApp/session/session_synchronizer.py#L169-L178)
-[\[64\]](https://github.com/buccancs/bucika_gsr/blob/7048f7f6a7536f5cd577ed2184800d3dad97fd08/PythonApp/session/session_synchronizer.py#L179-L187)
-session_synchronizer.py
-
-<https://github.com/buccancs/bucika_gsr/blob/7048f7f6a7536f5cd577ed2184800d3dad97fd08/PythonApp/session/session_synchronizer.py>
-
-[\[4\]](https://github.com/buccancs/bucika_gsr/blob/7048f7f6a7536f5cd577ed2184800d3dad97fd08/PythonApp/shimmer_manager.py#L244-L253)
-[\[5\]](https://github.com/buccancs/bucika_gsr/blob/7048f7f6a7536f5cd577ed2184800d3dad97fd08/PythonApp/shimmer_manager.py#L260-L268)
-[\[6\]](https://github.com/buccancs/bucika_gsr/blob/7048f7f6a7536f5cd577ed2184800d3dad97fd08/PythonApp/shimmer_manager.py#L268-L274)
-[\[12\]](https://github.com/buccancs/bucika_gsr/blob/7048f7f6a7536f5cd577ed2184800d3dad97fd08/PythonApp/shimmer_manager.py#L128-L135)
-[\[13\]](https://github.com/buccancs/bucika_gsr/blob/7048f7f6a7536f5cd577ed2184800d3dad97fd08/PythonApp/shimmer_manager.py#L101-L109)
-[\[15\]](https://github.com/buccancs/bucika_gsr/blob/7048f7f6a7536f5cd577ed2184800d3dad97fd08/PythonApp/shimmer_manager.py#L163-L171)
-[\[28\]](https://github.com/buccancs/bucika_gsr/blob/7048f7f6a7536f5cd577ed2184800d3dad97fd08/PythonApp/shimmer_manager.py#L169-L177)
-[\[30\]](https://github.com/buccancs/bucika_gsr/blob/7048f7f6a7536f5cd577ed2184800d3dad97fd08/PythonApp/shimmer_manager.py#L130-L138)
-[\[31\]](https://github.com/buccancs/bucika_gsr/blob/7048f7f6a7536f5cd577ed2184800d3dad97fd08/PythonApp/shimmer_manager.py#L184-L192)
-[\[53\]](https://github.com/buccancs/bucika_gsr/blob/7048f7f6a7536f5cd577ed2184800d3dad97fd08/PythonApp/shimmer_manager.py#L212-L220)
-[\[54\]](https://github.com/buccancs/bucika_gsr/blob/7048f7f6a7536f5cd577ed2184800d3dad97fd08/PythonApp/shimmer_manager.py#L150-L159)
-[\[56\]](https://github.com/buccancs/bucika_gsr/blob/7048f7f6a7536f5cd577ed2184800d3dad97fd08/PythonApp/shimmer_manager.py#L260-L269)
-[\[57\]](https://github.com/buccancs/bucika_gsr/blob/7048f7f6a7536f5cd577ed2184800d3dad97fd08/PythonApp/shimmer_manager.py#L261-L268)
+The multi-sensor system produces and handles a variety of data types.
+This section outlines the specific **data requirements**, including data
+formats, volumes, and how data is managed and stored to ensure integrity
+and accessibility for analysis.
+
+**Data Types and Formats:** The primary data generated by the system
+are: - **Video data:** This includes regular RGB video and thermal
+video. The video is encoded in a standard compressed format
+(MPEG-4/H.264 in an MP4 container) on the recording devices to manage
+file size. Each video file is accompanied by an internal timestamp track
+(every video frame has a timestamp in the file), and frame rate
+information is stored. Thermal video, if captured, is also stored as an
+MP4 (if using a sensor that outputs a stream) or potentially as a
+sequence of images if the device captures frame-by-frame -- in this
+implementation it was designed to be an MP4 for consistency (FR-05).
+Typical video resolution for RGB might be 1920×1080 at 30 fps (if the
+phone supports it, possibly even 4K as configured in
+code[\[63\]](AndroidApp/src/main/java/com/multisensor/recording/recording/CameraRecorder.kt#L74-L82)[\[64\]](AndroidApp/src/main/java/com/multisensor/recording/recording/CameraRecorder.kt#L75-L83)),
+whereas thermal cameras usually have lower resolution (for example
+320×240 or 160×120 at a lower frame rate like 8--30 fps). Regardless,
+the system handles these as just "video files" -- the exact resolution
+and frame rate used in a session are recorded in the session
+configuration
+file[\[65\]](AndroidApp/src/main/java/com/multisensor/recording/service/SessionManager.kt#L356-L364)[\[26\]](AndroidApp/src/main/java/com/multisensor/recording/service/SessionManager.kt#L370-L378)
+for reference. - **Sensor data:** The Shimmer GSR (and associated
+sensors) produce time-series data. This data is recorded in **CSV
+(Comma-Separated Values)** format for human readability and easy import
+into analysis tools. Each row in the CSV represents a sensor sample. For
+example, a row might contain: *Timestamp, SystemTime, GSR_Conductance,
+PPG, Accel_X, Accel_Y, Accel_Z,
+BatteryLevel*[\[66\]](AndroidApp/src/main/java/com/multisensor/recording/recording/ShimmerRecorder.kt#L113-L119).
+The `Timestamp` is the device's relative time or sample count, and
+`SystemTime` could be an absolute UNIX timestamp (to tie it to PC
+clock). Using CSV ensures that researchers can open the file in Python,
+MATLAB, Excel, etc. easily. If multiple Shimmer sensors are used, either
+multiple CSV files are created (one per device) or all data is merged
+into one file with device identifiers -- in our design we create
+separate files per device to keep things simple (the file naming will
+include the device ID or name). - **Metadata and logs:** The system
+generates JSON and text files for metadata. The **session metadata**
+(JSON) contains structured information about the session: session ID,
+start/end times, list of devices, files names, and possibly environment
+info (like app versions). For instance, `session_metadata.json` might
+have an entry listing each device by ID and the files it
+produced[\[67\]](PythonApp/session/session_manager.py#L104-L112)[\[68\]](PythonApp/session/session_manager.py#L130-L138).
+Additionally, a human-readable **session_info.txt** is generated on the
+Android side listing the folder contents and
+status[\[69\]](AndroidApp/src/main/java/com/multisensor/recording/service/SessionManager.kt#L322-L330)[\[4\]](AndroidApp/src/main/java/com/multisensor/recording/service/SessionManager.kt#L334-L342).
+This redundancy is intentional for clarity -- researchers can quickly
+read the text summary or use the JSON for programmatic processing. The
+PC and devices also maintain **log files** (e.g., `session_log.txt`)
+that record events and any errors with timestamps -- these are useful
+for debugging and audit trails. - **Event annotations:** As discussed,
+event markers are stored in a simple CSV file (e.g.,
+`stimulus_events.csv`). Each line has an event timestamp (in
+milliseconds or a readable time format) and a label. This file is
+managed by the Session Manager (either on PC or device) whenever an
+event is
+added[\[27\]](AndroidApp/src/main/java/com/multisensor/recording/service/SessionManager.kt#L126-L134).
+The format is straightforward, ensuring that during analysis one can
+load this file and overlay events onto signal timelines.
+
+**Data Volume and Storage Considerations:** The system is expected to
+handle significant data volumes, especially for video. For example, one
+minute of 1080p RGB video at 30 fps can be on the order of 60--120 MB
+when encoded (depending on the scene and compression bit rate). Thermal
+video tends to be smaller (both in resolution and often lower frame
+rate, plus uniform scenes compress well), perhaps a few MB per minute.
+GSR CSV files are relatively tiny in comparison (on the order of
+kilobytes per minute; e.g., 60 samples per second for 60 seconds is 3600
+lines -- a few hundred KB at most). Even so, a multi-hour recording
+could generate multiple gigabytes of data (mostly video), so the
+system's data requirement is that devices have **sufficient storage**
+available. The Android app checks available free space on the device
+storage before and during
+recording[\[70\]](AndroidApp/src/main/java/com/multisensor/recording/service/SessionManager.kt#L424-L428)
+and can warn the PC if space is low. The data management plan recommends
+using high-capacity SD cards or internal memory on phones, and the PC of
+course typically has ample disk space.
+
+To manage this, each recording session's data is isolated in its own
+directory (both on the device during capture and on the PC after
+aggregation). This not only organises the data but makes it easier to
+move or archive entire sessions. If a user needs to free space, they can
+archive older session folders to an external drive. The naming
+convention with session timestamps (e.g., `session_YYYYMMDD_HHMMSS`)
+ensures uniqueness and chronological order. The inclusion of the session
+name (if the researcher provided one) in the folder or file names helps
+in identifying the context of the data (for example,
+`session_20250806_101530_stressTest` if "stressTest" was given as a
+name).
+
+**Data Integrity and Verification:** As outlined in NFR-04, the system
+has built-in measures to verify data integrity. During file transfer,
+checksums or at least byte counts are
+compared[\[54\]](PythonApp/network/device_server.py#L356-L364).
+After a session, the Session Manager on PC logs a **session summary**
+that includes whether each expected file is present and its
+size[\[71\]](AndroidApp/src/main/java/com/multisensor/recording/service/SessionManager.kt#L410-L418).
+For example, the PC log might say "RGB Video: ✓ (50012345 bytes),
+Thermal Video: ✓ (12345678 bytes), Shimmer Data: ✓ (N bytes)" confirming
+successful captures. In case a file is missing or incomplete, that is
+flagged in the log (and the PC UI would alert the user). The system
+avoids modifying the raw data once recorded -- all data files are
+write-once (append or create-only). If post-processing outputs are
+generated, they are written as new files rather than altering the
+originals. This way, the raw recordings remain pristine for analysis or
+for rerunning analysis with different parameters.
+
+**Data Accessibility and Use:** The data formats chosen (MP4, CSV, JSON)
+make the dataset **portable** across analysis environments. Researchers
+can copy the entire session folder and load it into analysis software.
+For example, MP4 videos can be played or imported into computer vision
+pipelines (OpenCV, etc.), and CSV sensor data can be read by pandas or
+MATLAB. The system's documentation includes a **Technical Glossary**
+(not reproduced here) which describes each data field and any
+calibration that has been applied, so analysts understand how to
+interpret values (e.g., that GSR is in microSiemens, temperature might
+be in Celsius if thermal camera yields absolute temperature after
+calibration, etc.). In some cases, calibration results (from Use Case 2)
+might also produce data (like a camera intrinsic matrix or a mapping
+file); these are stored in the calibration folder or appended to the
+metadata JSON so that analysis code can automatically correct the data
+if needed.
+
+**Data Security and Privacy Management:** As noted in NFR-09, while the
+system doesn't inherently encrypt data, it assumes data will be handled
+on secure storage. If required, the entire `recordings/` directory on
+the PC can reside on an encrypted drive. Personal identifiers are
+generally not embedded in file names (device IDs are generic like
+"phone1" or a device serial, and session IDs are timestamps or
+user-defined codes, not participant names). This is a conscious decision
+to keep the data pseudonymized at the file system level. The mapping
+from session ID to a specific participant or experiment trial would be
+maintained separately by the researcher (not in the recorded data
+itself), to protect participant identity if files are shared with others
+for analysis.
+
+In conclusion, the system's data management strategy creates a
+**self-contained record** of each session that is easy to navigate and
+analyse. By structuring the files logically and including metadata and
+logs, the system meets all requirements for data completeness,
+integrity, and usability. Even if months later a researcher or a
+different team examines the files, they should be able to understand the
+content and trust that it accurately represents what occurred during the
+session. This careful attention to data requirements and management
+ensures that the valuable multi-modal data collected by the system can
+lead to reliable research findings in contactless GSR prediction.
+---
+[\[1\]](PythonApp/shimmer_manager.py#L144-L151)
+[\[2\]](PythonApp/shimmer_manager.py#L138-L145)
+[\[12\]](PythonApp/shimmer_manager.py#L91-L99)
+[\[13\]](PythonApp/shimmer_manager.py#L146-L150)
+[\[22\]](PythonApp/shimmer_manager.py#L72-L80)
+[\[23\]](PythonApp/shimmer_manager.py#L96-L104)
+[\[24\]](PythonApp/shimmer_manager.py#L184-L191)
+[\[33\]](PythonApp/shimmer_manager.py#L19-L28)
+[\[34\]](PythonApp/shimmer_manager.py#L51-L59)
+[\[43\]](PythonApp/shimmer_manager.py#L9-L17)
 shimmer_manager.py
 
-<https://github.com/buccancs/bucika_gsr/blob/7048f7f6a7536f5cd577ed2184800d3dad97fd08/PythonApp/shimmer_manager.py>
-
-[\[7\]](https://github.com/buccancs/bucika_gsr/blob/7048f7f6a7536f5cd577ed2184800d3dad97fd08/PythonApp/shimmer_pc_app.py#L120-L128)
-[\[17\]](https://github.com/buccancs/bucika_gsr/blob/7048f7f6a7536f5cd577ed2184800d3dad97fd08/PythonApp/shimmer_pc_app.py#L176-L185)
-[\[18\]](https://github.com/buccancs/bucika_gsr/blob/7048f7f6a7536f5cd577ed2184800d3dad97fd08/PythonApp/shimmer_pc_app.py#L260-L267)
-[\[19\]](https://github.com/buccancs/bucika_gsr/blob/7048f7f6a7536f5cd577ed2184800d3dad97fd08/PythonApp/shimmer_pc_app.py#L234-L242)
-[\[20\]](https://github.com/buccancs/bucika_gsr/blob/7048f7f6a7536f5cd577ed2184800d3dad97fd08/PythonApp/shimmer_pc_app.py#L170-L173)
-[\[39\]](https://github.com/buccancs/bucika_gsr/blob/7048f7f6a7536f5cd577ed2184800d3dad97fd08/PythonApp/shimmer_pc_app.py#L261-L268)
-[\[45\]](https://github.com/buccancs/bucika_gsr/blob/7048f7f6a7536f5cd577ed2184800d3dad97fd08/PythonApp/shimmer_pc_app.py#L191-L200)
-[\[46\]](https://github.com/buccancs/bucika_gsr/blob/7048f7f6a7536f5cd577ed2184800d3dad97fd08/PythonApp/shimmer_pc_app.py#L130-L138)
-[\[47\]](https://github.com/buccancs/bucika_gsr/blob/7048f7f6a7536f5cd577ed2184800d3dad97fd08/PythonApp/shimmer_pc_app.py#L146-L155)
-[\[48\]](https://github.com/buccancs/bucika_gsr/blob/7048f7f6a7536f5cd577ed2184800d3dad97fd08/PythonApp/shimmer_pc_app.py#L151-L159)
-[\[51\]](https://github.com/buccancs/bucika_gsr/blob/7048f7f6a7536f5cd577ed2184800d3dad97fd08/PythonApp/shimmer_pc_app.py#L156-L164)
-[\[52\]](https://github.com/buccancs/bucika_gsr/blob/7048f7f6a7536f5cd577ed2184800d3dad97fd08/PythonApp/shimmer_pc_app.py#L205-L213)
-shimmer_pc_app.py
-
-<https://github.com/buccancs/bucika_gsr/blob/7048f7f6a7536f5cd577ed2184800d3dad97fd08/PythonApp/shimmer_pc_app.py>
-
-[\[8\]](https://github.com/buccancs/bucika_gsr/blob/7048f7f6a7536f5cd577ed2184800d3dad97fd08/PythonApp/ntp_time_server.py#L66-L74)
-[\[9\]](https://github.com/buccancs/bucika_gsr/blob/7048f7f6a7536f5cd577ed2184800d3dad97fd08/PythonApp/ntp_time_server.py#L26-L34)
-ntp_time_server.py
-
-<https://github.com/buccancs/bucika_gsr/blob/7048f7f6a7536f5cd577ed2184800d3dad97fd08/PythonApp/ntp_time_server.py>
-
-[\[10\]](https://github.com/buccancs/bucika_gsr/blob/7048f7f6a7536f5cd577ed2184800d3dad97fd08/PythonApp/session/session_manager.py#L64-L73)
-[\[11\]](https://github.com/buccancs/bucika_gsr/blob/7048f7f6a7536f5cd577ed2184800d3dad97fd08/PythonApp/session/session_manager.py#L82-L91)
-[\[26\]](https://github.com/buccancs/bucika_gsr/blob/7048f7f6a7536f5cd577ed2184800d3dad97fd08/PythonApp/session/session_manager.py#L130-L138)
-[\[49\]](https://github.com/buccancs/bucika_gsr/blob/7048f7f6a7536f5cd577ed2184800d3dad97fd08/PythonApp/session/session_manager.py#L86-L95)
-[\[50\]](https://github.com/buccancs/bucika_gsr/blob/7048f7f6a7536f5cd577ed2184800d3dad97fd08/PythonApp/session/session_manager.py#L99-L102)
-[\[61\]](https://github.com/buccancs/bucika_gsr/blob/7048f7f6a7536f5cd577ed2184800d3dad97fd08/PythonApp/session/session_manager.py#L172-L180)
-[\[62\]](https://github.com/buccancs/bucika_gsr/blob/7048f7f6a7536f5cd577ed2184800d3dad97fd08/PythonApp/session/session_manager.py#L214-L222)
-[\[65\]](https://github.com/buccancs/bucika_gsr/blob/7048f7f6a7536f5cd577ed2184800d3dad97fd08/PythonApp/session/session_manager.py#L20-L28)
-[\[67\]](https://github.com/buccancs/bucika_gsr/blob/7048f7f6a7536f5cd577ed2184800d3dad97fd08/PythonApp/session/session_manager.py#L8-L16)
-[\[68\]](https://github.com/buccancs/bucika_gsr/blob/7048f7f6a7536f5cd577ed2184800d3dad97fd08/PythonApp/session/session_manager.py#L2-L9)
+<PythonApp/shimmer_manager.py>
+
+[\[3\]](PythonApp/session/session_manager.py#L74-L81)
+[\[11\]](PythonApp/session/session_manager.py#L216-L224)
+[\[21\]](PythonApp/session/session_manager.py#L82-L91)
+[\[58\]](PythonApp/session/session_manager.py#L120-L129)
+[\[59\]](PythonApp/session/session_manager.py#L130-L139)
+[\[60\]](PythonApp/session/session_manager.py#L218-L226)
+[\[61\]](PythonApp/session/session_manager.py#L232-L240)
+[\[67\]](PythonApp/session/session_manager.py#L104-L112)
+[\[68\]](PythonApp/session/session_manager.py#L130-L138)
 session_manager.py
 
-<https://github.com/buccancs/bucika_gsr/blob/7048f7f6a7536f5cd577ed2184800d3dad97fd08/PythonApp/session/session_manager.py>
-
-[\[14\]](https://github.com/buccancs/bucika_gsr/blob/7048f7f6a7536f5cd577ed2184800d3dad97fd08/protocol/config.json#L18-L26)
-[\[16\]](https://github.com/buccancs/bucika_gsr/blob/7048f7f6a7536f5cd577ed2184800d3dad97fd08/protocol/config.json#L26-L34)
-[\[23\]](https://github.com/buccancs/bucika_gsr/blob/7048f7f6a7536f5cd577ed2184800d3dad97fd08/protocol/config.json#L54-L62)
-[\[29\]](https://github.com/buccancs/bucika_gsr/blob/7048f7f6a7536f5cd577ed2184800d3dad97fd08/protocol/config.json#L30-L37)
-[\[32\]](https://github.com/buccancs/bucika_gsr/blob/7048f7f6a7536f5cd577ed2184800d3dad97fd08/protocol/config.json#L111-L119)
-[\[34\]](https://github.com/buccancs/bucika_gsr/blob/7048f7f6a7536f5cd577ed2184800d3dad97fd08/protocol/config.json#L113-L119)
-[\[38\]](https://github.com/buccancs/bucika_gsr/blob/7048f7f6a7536f5cd577ed2184800d3dad97fd08/protocol/config.json#L40-L48)
-[\[40\]](https://github.com/buccancs/bucika_gsr/blob/7048f7f6a7536f5cd577ed2184800d3dad97fd08/protocol/config.json#L39-L47)
-[\[41\]](https://github.com/buccancs/bucika_gsr/blob/7048f7f6a7536f5cd577ed2184800d3dad97fd08/protocol/config.json#L6-L14)
-[\[42\]](https://github.com/buccancs/bucika_gsr/blob/7048f7f6a7536f5cd577ed2184800d3dad97fd08/protocol/config.json#L2-L5)
-[\[43\]](https://github.com/buccancs/bucika_gsr/blob/7048f7f6a7536f5cd577ed2184800d3dad97fd08/protocol/config.json#L80-L88)
-[\[44\]](https://github.com/buccancs/bucika_gsr/blob/7048f7f6a7536f5cd577ed2184800d3dad97fd08/protocol/config.json#L102-L109)
-[\[66\]](https://github.com/buccancs/bucika_gsr/blob/7048f7f6a7536f5cd577ed2184800d3dad97fd08/protocol/config.json#L32-L38)
-config.json
-
-<https://github.com/buccancs/bucika_gsr/blob/7048f7f6a7536f5cd577ed2184800d3dad97fd08/protocol/config.json>
-
-[\[24\]](https://github.com/buccancs/bucika_gsr/blob/7048f7f6a7536f5cd577ed2184800d3dad97fd08/AndroidApp/src/main/java/com/multisensor/recording/managers/FileTransferManager.kt#L124-L132)
-[\[25\]](https://github.com/buccancs/bucika_gsr/blob/7048f7f6a7536f5cd577ed2184800d3dad97fd08/AndroidApp/src/main/java/com/multisensor/recording/managers/FileTransferManager.kt#L142-L150)
-[\[27\]](https://github.com/buccancs/bucika_gsr/blob/7048f7f6a7536f5cd577ed2184800d3dad97fd08/AndroidApp/src/main/java/com/multisensor/recording/managers/FileTransferManager.kt#L156-L165)
-FileTransferManager.kt
-
-<https://github.com/buccancs/bucika_gsr/blob/7048f7f6a7536f5cd577ed2184800d3dad97fd08/AndroidApp/src/main/java/com/multisensor/recording/managers/FileTransferManager.kt>+<PythonApp/session/session_manager.py>
+
+[\[4\]](AndroidApp/src/main/java/com/multisensor/recording/service/SessionManager.kt#L334-L342)
+[\[8\]](AndroidApp/src/main/java/com/multisensor/recording/service/SessionManager.kt#L124-L133)
+[\[9\]](AndroidApp/src/main/java/com/multisensor/recording/service/SessionManager.kt#L300-L308)
+[\[10\]](AndroidApp/src/main/java/com/multisensor/recording/service/SessionManager.kt#L311-L319)
+[\[25\]](AndroidApp/src/main/java/com/multisensor/recording/service/SessionManager.kt#L354-L362)
+[\[26\]](AndroidApp/src/main/java/com/multisensor/recording/service/SessionManager.kt#L370-L378)
+[\[27\]](AndroidApp/src/main/java/com/multisensor/recording/service/SessionManager.kt#L126-L134)
+[\[28\]](AndroidApp/src/main/java/com/multisensor/recording/service/SessionManager.kt#L140-L148)
+[\[62\]](AndroidApp/src/main/java/com/multisensor/recording/service/SessionManager.kt#L374-L382)
+[\[65\]](AndroidApp/src/main/java/com/multisensor/recording/service/SessionManager.kt#L356-L364)
+[\[69\]](AndroidApp/src/main/java/com/multisensor/recording/service/SessionManager.kt#L322-L330)
+[\[70\]](AndroidApp/src/main/java/com/multisensor/recording/service/SessionManager.kt#L424-L428)
+[\[71\]](AndroidApp/src/main/java/com/multisensor/recording/service/SessionManager.kt#L410-L418)
+SessionManager.kt
+
+<AndroidApp/src/main/java/com/multisensor/recording/service/SessionManager.kt>
+
+[\[5\]](PythonApp/network/device_server.py#L355-L364)
+[\[6\]](PythonApp/network/device_server.py#L26-L34)
+[\[7\]](PythonApp/network/device_server.py#L244-L252)
+[\[14\]](PythonApp/network/device_server.py#L424-L432)
+[\[15\]](PythonApp/network/device_server.py#L484-L492)
+[\[18\]](PythonApp/network/device_server.py#L216-L224)
+[\[19\]](PythonApp/network/device_server.py#L486-L494)
+[\[20\]](PythonApp/network/device_server.py#L313-L322)
+[\[29\]](PythonApp/network/device_server.py#L129-L137)
+[\[30\]](PythonApp/network/device_server.py#L120-L128)
+[\[31\]](PythonApp/network/device_server.py#L18-L26)
+[\[32\]](PythonApp/network/device_server.py#L40-L48)
+[\[35\]](PythonApp/network/device_server.py#L256-L265)
+[\[38\]](PythonApp/network/device_server.py#L410-L419)
+[\[39\]](PythonApp/network/device_server.py#L156-L165)
+[\[40\]](PythonApp/network/device_server.py#L276-L284)
+[\[46\]](PythonApp/network/device_server.py#L228-L237)
+[\[47\]](PythonApp/network/device_server.py#L240-L248)
+[\[48\]](PythonApp/network/device_server.py#L284-L293)
+[\[49\]](PythonApp/network/device_server.py#L298-L306)
+[\[50\]](PythonApp/network/device_server.py#L320-L328)
+[\[51\]](PythonApp/network/device_server.py#L323-L331)
+[\[52\]](PythonApp/network/device_server.py#L330-L338)
+[\[53\]](PythonApp/network/device_server.py#L347-L355)
+[\[54\]](PythonApp/network/device_server.py#L356-L364)
+[\[55\]](PythonApp/network/device_server.py#L364-L372)
+[\[56\]](PythonApp/network/device_server.py#L509-L518)
+[\[57\]](PythonApp/network/device_server.py#L516-L524)
+device_server.py
+
+<PythonApp/network/device_server.py>
+
+[\[16\]](changelog.md#L34-L41)
+[\[17\]](changelog.md#L60-L64)
+changelog.md
+
+<changelog.md>
+
+[\[36\]](AndroidApp/src/main/java/com/multisensor/recording/ui/MainViewModel.kt#L32-L40)
+[\[37\]](AndroidApp/src/main/java/com/multisensor/recording/ui/MainViewModel.kt#L34-L42)
+MainViewModel.kt
+
+<AndroidApp/src/main/java/com/multisensor/recording/ui/MainViewModel.kt>
+
+[\[41\]](PythonApp/webcam/webcam_capture.py#L98-L106)
+[\[42\]](PythonApp/webcam/webcam_capture.py#L159-L168)
+webcam_capture.py
+
+<PythonApp/webcam/webcam_capture.py>
+
+[\[44\]](AndroidApp/src/main/java/com/multisensor/recording/recording/ShimmerRecorder.kt#L74-L82)
+[\[45\]](AndroidApp/src/main/java/com/multisensor/recording/recording/ShimmerRecorder.kt#L76-L84)
+[\[66\]](AndroidApp/src/main/java/com/multisensor/recording/recording/ShimmerRecorder.kt#L113-L119)
+ShimmerRecorder.kt
+
+<AndroidApp/src/main/java/com/multisensor/recording/recording/ShimmerRecorder.kt>
+
+[\[63\]](AndroidApp/src/main/java/com/multisensor/recording/recording/CameraRecorder.kt#L74-L82)
+[\[64\]](AndroidApp/src/main/java/com/multisensor/recording/recording/CameraRecorder.kt#L75-L83)
+CameraRecorder.kt
+
+<AndroidApp/src/main/java/com/multisensor/recording/recording/CameraRecorder.kt>