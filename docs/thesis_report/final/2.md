--- conflicted
+++ resolved
@@ -5,26 +5,17 @@
 Emotion analysis -- the automated detection of human emotional states --
 has broad applications across psychology, human-computer interaction,
 healthcare, and other fields. In **affective computing**, researchers
-<<<<<<< HEAD
 leverage physiological signals to recognize emotions and improve user
 interfaces or social robots[1]. For example, **galvanic skin response
-=======
-leverage physiological signals to recognise emotions and improve user
-interfaces or social robots【1】. For example, **galvanic skin response
->>>>>>> d6587712
+
 (GSR)** and related biosignals are commonly used to gauge emotional
 arousal in lab studies and real-world monitoring. GSR data can reveal
 how subjects react to stimuli even when self-reports are biased, making
 it valuable in areas like *stress and anxiety studies*, *user experience
-<<<<<<< HEAD
 testing*, and *neuromarketing*[2]. In psychological research, changes
 in skin conductance have been analyzed to understand anxiety during
 therapy or excitement during gameplay[2]. In **human-computer
-=======
-testing*, and *neuromarketing*【2】. In psychological research, changes
-in skin conductance have been analysed to understand anxiety during
-therapy or excitement during gameplay【2】. In **human-computer
->>>>>>> d6587712
+
 interaction (HCI)**, measuring unconscious physiological responses (e.g.
 via GSR, heart rate, facial cues) helps evaluate user stress or
 engagement with software interfaces[2]. Even in critical domains such
