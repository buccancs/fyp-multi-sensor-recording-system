--- conflicted
+++ resolved
@@ -101,22 +101,12 @@
 
 See Figure F.4 (Appendix H.3) for synchronised start trigger alignment.
 
-<<<<<<< HEAD
   The system's NTP-based synchronization and scheduling mechanisms maintain
   few-millisecond drift between devices during controlled experiments,
   meeting the design requirements for temporal alignment. Testing under
   good network conditions demonstrated stable operation without data loss
   during typical recording sessions. *(Note: Figures F.5-F.6 showing clock
   offset over time and sync jitter distribution require session data
-=======
-  The system's NTP-based synchronisation and scheduling mechanisms maintain 
-  few-millisecond drift between devices during controlled experiments, 
-  meeting the design requirements for temporal alignment. Testing under 
-  good network conditions demonstrated stable operation without data loss 
-  during typical recording sessions. *(Note: Figures F.5-F.6 showing clock 
-  offset over time and sync jitter distribution require session data 
->>>>>>> d6587712
-  implementation as noted in diagrams/README.md)*
 
 - **Objective 3: Usability and Researcher Experience.** This objective
   was **partially achieved**. The system provides centralized control
