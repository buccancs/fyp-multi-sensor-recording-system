<?xml version="1.0" encoding="utf-8"?>
<LinearLayout xmlns:android="http://schemas.android.com/apk/res/android"
    xmlns:app="http://schemas.android.com/apk/res-auto"
    xmlns:tools="http://schemas.android.com/tools"
    android:layout_width="match_parent"
    android:layout_height="match_parent"
    android:orientation="vertical"
    tools:context=".ui.ShimmerConfigActivity">

    <com.google.android.material.appbar.MaterialToolbar
        android:id="@+id/toolbar"
        android:layout_width="match_parent"
        android:layout_height="?attr/actionBarSize"
        android:background="?attr/colorPrimary"

        app:title="Shimmer Configuration"
        app:titleTextColor="?attr/colorOnPrimary" />

    <ScrollView
        android:layout_width="match_parent"
        android:layout_height="0dp"
        android:layout_weight="1"
        android:fillViewport="true">

        <LinearLayout
            android:layout_width="match_parent"
            android:layout_height="wrap_content"
            android:orientation="vertical"
            android:padding="16dp">

            <com.google.android.material.card.MaterialCardView
                android:layout_width="match_parent"
                android:layout_height="wrap_content"
                android:layout_marginBottom="16dp"
                app:cardElevation="4dp"
                app:cardCornerRadius="12dp">

                <LinearLayout
                    android:layout_width="match_parent"
                    android:layout_height="wrap_content"
                    android:orientation="vertical"
                    android:padding="16dp">

                    <TextView
                        android:layout_width="wrap_content"
                        android:layout_height="wrap_content"
                        android:text="Device Status"
                        android:textAppearance="?attr/textAppearanceHeadlineSmall"
                        android:layout_marginBottom="12dp" />

                    <LinearLayout
                        android:layout_width="match_parent"
                        android:layout_height="wrap_content"
                        android:orientation="horizontal"
                        android:layout_marginBottom="8dp">

                        <TextView
                            android:layout_width="0dp"
                            android:layout_height="wrap_content"
                            android:layout_weight="1"
                            android:text="Connection:"
                            android:textAppearance="?attr/textAppearanceBodyMedium" />

                        <TextView
                            android:id="@+id/device_status_text"
                            android:layout_width="wrap_content"
                            android:layout_height="wrap_content"
                            android:text="Disconnected"
                            android:textAppearance="?attr/textAppearanceBodyMedium"
                            android:textStyle="bold" />

                    </LinearLayout>

                    <LinearLayout
                        android:layout_width="match_parent"
                        android:layout_height="wrap_content"
                        android:orientation="horizontal">

                        <TextView
                            android:layout_width="0dp"
                            android:layout_height="wrap_content"
                            android:layout_weight="1"
                            android:text="Battery:"
                            android:textAppearance="?attr/textAppearanceBodyMedium" />

                        <TextView
                            android:id="@+id/battery_level_text"
                            android:layout_width="wrap_content"
                            android:layout_height="wrap_content"
                            android:text="Unknown"
                            android:textAppearance="?attr/textAppearanceBodyMedium" />

                    </LinearLayout>

                </LinearLayout>

            </com.google.android.material.card.MaterialCardView>

            <com.google.android.material.card.MaterialCardView
                android:layout_width="match_parent"
                android:layout_height="wrap_content"
                android:layout_marginBottom="16dp"
                app:cardElevation="4dp"
                app:cardCornerRadius="12dp">

                <LinearLayout
                    android:layout_width="match_parent"
                    android:layout_height="wrap_content"
                    android:orientation="vertical"
                    android:padding="16dp">

                    <TextView
                        android:layout_width="wrap_content"
                        android:layout_height="wrap_content"
                        android:text="Connection"
                        android:textAppearance="?attr/textAppearanceHeadlineSmall"
                        android:layout_marginBottom="12dp" />

                    <com.google.android.material.button.MaterialButton
                        android:id="@+id/scan_button"
                        android:layout_width="match_parent"
                        android:layout_height="wrap_content"
                        android:layout_marginBottom="12dp"
                        android:text="Scan for Devices"
                        app:icon="@drawable/ic_bluetooth_connected"
                        style="@style/Widget.Material3.Button" />

                    <ListView
                        android:id="@+id/device_list_view"
                        android:layout_width="match_parent"
                        android:layout_height="120dp"
                        android:background="@color/md_theme_light_surfaceVariant"
                        android:choiceMode="singleChoice"
                        android:divider="?attr/colorOutlineVariant"
                        android:dividerHeight="1dp" />

                </LinearLayout>

            </com.google.android.material.card.MaterialCardView>

            <com.google.android.material.card.MaterialCardView
                android:id="@+id/configuration_section"
                android:layout_width="match_parent"
                android:layout_height="wrap_content"
                android:layout_marginBottom="16dp"
                app:cardElevation="4dp"
                app:cardCornerRadius="12dp">

                <LinearLayout
                    android:layout_width="match_parent"
                    android:layout_height="wrap_content"
                    android:orientation="vertical"
                    android:padding="16dp">

                    <TextView
                        android:layout_width="wrap_content"
                        android:layout_height="wrap_content"
                        android:text="Sensor Settings"
                        android:textAppearance="?attr/textAppearanceHeadlineSmall"
                        android:layout_marginBottom="12dp" />

                    <LinearLayout
                        android:layout_width="match_parent"
                        android:layout_height="wrap_content"
                        android:orientation="horizontal"
                        android:layout_marginBottom="12dp">

                        <TextView
                            android:layout_width="0dp"
                            android:layout_height="wrap_content"
                            android:layout_weight="1"
                            android:text="Configuration Preset:"
                            android:textAppearance="?attr/textAppearanceBodyMedium"
                            android:gravity="center_vertical" />

                        <Spinner
                            android:id="@+id/configuration_preset_spinner"
                            android:layout_width="120dp"
                            android:layout_height="wrap_content" />

                    </LinearLayout>

                    <LinearLayout
                        android:layout_width="match_parent"
                        android:layout_height="wrap_content"
                        android:orientation="horizontal"
                        android:layout_marginBottom="12dp">

                        <TextView
                            android:layout_width="0dp"
                            android:layout_height="wrap_content"
                            android:layout_weight="1"
                            android:text="Sampling Rate:"
                            android:textAppearance="?attr/textAppearanceBodyMedium"
                            android:gravity="center_vertical" />

                        <Spinner
                            android:id="@+id/sampling_rate_spinner"
                            android:layout_width="120dp"
                            android:layout_height="wrap_content" />

                    </LinearLayout>

<<<<<<< HEAD
                    <CheckBox
                        android:id="@+id/checkbox_gsr"
                        android:layout_width="match_parent"
=======
                    <com.google.android.material.switchmaterial.SwitchMaterial
                            android:layout_width="match_parent"
>>>>>>> a5115ab7
                        android:layout_height="wrap_content"
                        android:text="GSR Sensor"
                        android:layout_marginBottom="8dp" />

<<<<<<< HEAD
                    <CheckBox
                        android:id="@+id/checkbox_ppg"
                        android:layout_width="match_parent"
                        android:layout_height="wrap_content"
                        android:text="PPG Sensor"
                        android:layout_marginBottom="8dp" />

                    <CheckBox
                        android:id="@+id/checkbox_accel"
                        android:layout_width="match_parent"
                        android:layout_height="wrap_content"
                        android:text="Accelerometer"
                        android:layout_marginBottom="8dp" />

                    <CheckBox
                        android:id="@+id/checkbox_gyro"
                        android:layout_width="match_parent"
                        android:layout_height="wrap_content"
                        android:text="Gyroscope"
                        android:layout_marginBottom="8dp" />

                    <CheckBox
                        android:id="@+id/checkbox_mag"
                        android:layout_width="match_parent"
                        android:layout_height="wrap_content"
                        android:text="Magnetometer"
                        android:layout_marginBottom="8dp" />

                    <CheckBox
                        android:id="@+id/checkbox_ecg"
                        android:layout_width="match_parent"
                        android:layout_height="wrap_content"
                        android:text="ECG"
                        android:layout_marginBottom="8dp" />

                    <CheckBox
                        android:id="@+id/checkbox_emg"
                        android:layout_width="match_parent"
=======
                    <com.google.android.material.switchmaterial.SwitchMaterial
                            android:layout_width="match_parent"
>>>>>>> a5115ab7
                        android:layout_height="wrap_content"
                        android:text="EMG" />

                </LinearLayout>

            </com.google.android.material.card.MaterialCardView>

            <LinearLayout
                android:layout_width="match_parent"
                android:layout_height="wrap_content"
                android:orientation="horizontal">

                <com.google.android.material.button.MaterialButton
                    android:id="@+id/connect_button"
                    android:layout_width="0dp"
                    android:layout_height="wrap_content"
                    android:layout_weight="1"
                    android:layout_marginEnd="8dp"
                    android:text="Connect"
                    app:icon="@drawable/ic_connect"
                    style="@style/Widget.Material3.Button" />

                <com.google.android.material.button.MaterialButton
                    android:id="@+id/disconnect_button"
                    android:layout_width="0dp"
                    android:layout_height="wrap_content"
                    android:layout_weight="1"
                    android:layout_marginStart="8dp"
                    android:text="Disconnect"
                    app:icon="@drawable/ic_disconnect"
                    style="@style/Widget.Material3.Button.OutlinedButton" />

            </LinearLayout>

            <com.google.android.material.card.MaterialCardView
                android:id="@+id/streaming_section"
                android:layout_width="match_parent"
                android:layout_height="wrap_content"
                android:layout_marginTop="16dp"
                android:layout_marginBottom="16dp"
                app:cardElevation="4dp"
                app:cardCornerRadius="12dp">

                <LinearLayout
                    android:layout_width="match_parent"
                    android:layout_height="wrap_content"
                    android:orientation="vertical"
                    android:padding="16dp">

                    <TextView
                        android:layout_width="wrap_content"
                        android:layout_height="wrap_content"
                        android:text="Data Streaming"
                        android:textAppearance="?attr/textAppearanceHeadlineSmall"
                        android:layout_marginBottom="12dp" />

                    <LinearLayout
                        android:layout_width="match_parent"
                        android:layout_height="wrap_content"
                        android:orientation="horizontal"
                        android:layout_marginBottom="12dp">

                        <com.google.android.material.button.MaterialButton
                            android:id="@+id/start_streaming_button"
                            android:layout_width="0dp"
                            android:layout_height="wrap_content"
                            android:layout_weight="1"
                            android:layout_marginEnd="8dp"
                            android:text="Start Streaming"
                            style="@style/Widget.Material3.Button" />

                        <com.google.android.material.button.MaterialButton
                            android:id="@+id/stop_streaming_button"
                            android:layout_width="0dp"
                            android:layout_height="wrap_content"
                            android:layout_weight="1"
                            android:layout_marginStart="8dp"
                            android:text="Stop Streaming"
                            style="@style/Widget.Material3.Button.OutlinedButton" />

                    </LinearLayout>

                    <TextView
                        android:layout_width="wrap_content"
                        android:layout_height="wrap_content"
                        android:text="Real-time Data:"
                        android:textAppearance="?attr/textAppearanceBodyMedium"
                        android:layout_marginBottom="8dp" />

                    <TextView
                        android:id="@+id/real_time_data_text"
                        android:layout_width="match_parent"
                        android:layout_height="80dp"
                        android:text="No data available"
                        android:textSize="12sp"
                        android:background="?attr/colorSurfaceVariant"
                        android:padding="8dp"
                        android:fontFamily="monospace"
                        android:gravity="top|start" />

                </LinearLayout>

            </com.google.android.material.card.MaterialCardView>

            <ProgressBar
                android:id="@+id/progress_bar"
                android:layout_width="wrap_content"
                android:layout_height="wrap_content"
                android:layout_gravity="center"
                android:visibility="gone"
                android:layout_marginTop="16dp" />

        </LinearLayout>

    </ScrollView>

</LinearLayout><|MERGE_RESOLUTION|>--- conflicted
+++ resolved
@@ -201,19 +201,14 @@
 
                     </LinearLayout>
 
-<<<<<<< HEAD
                     <CheckBox
                         android:id="@+id/checkbox_gsr"
                         android:layout_width="match_parent"
-=======
-                    <com.google.android.material.switchmaterial.SwitchMaterial
-                            android:layout_width="match_parent"
->>>>>>> a5115ab7
                         android:layout_height="wrap_content"
                         android:text="GSR Sensor"
                         android:layout_marginBottom="8dp" />
 
-<<<<<<< HEAD
+
                     <CheckBox
                         android:id="@+id/checkbox_ppg"
                         android:layout_width="match_parent"
@@ -252,10 +247,6 @@
                     <CheckBox
                         android:id="@+id/checkbox_emg"
                         android:layout_width="match_parent"
-=======
-                    <com.google.android.material.switchmaterial.SwitchMaterial
-                            android:layout_width="match_parent"
->>>>>>> a5115ab7
                         android:layout_height="wrap_content"
                         android:text="EMG" />
 
