--- conflicted
+++ resolved
@@ -99,11 +99,11 @@
     lateinit var usbDeviceManager: UsbDeviceManager
 
     @Inject
-<<<<<<< HEAD
     lateinit var calibrationController: CalibrationController
-=======
+
+    @Inject
     lateinit var usbController: UsbController
->>>>>>> ce7a75c4
+
 
     @Inject
     lateinit var handSegmentationManager: HandSegmentationManager
@@ -160,15 +160,9 @@
         viewModel = ViewModelProvider(this)[MainViewModel::class.java]
         android.util.Log.d("MainActivity", "[DEBUG_LOG] ViewModel initialized")
 
-<<<<<<< HEAD
-        // Initialize CalibrationController
-        initializeCalibrationController()
-        android.util.Log.d("MainActivity", "[DEBUG_LOG] CalibrationController initialized")
-=======
         // Initialize PermissionController with callback
         permissionController.setCallback(this)
         android.util.Log.d("MainActivity", "[DEBUG_LOG] PermissionController initialized")
->>>>>>> ce7a75c4
 
         // Setup UI
         setupUI()
