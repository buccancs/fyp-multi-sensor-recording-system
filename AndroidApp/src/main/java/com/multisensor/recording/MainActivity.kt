package com.multisensor.recording

import android.Manifest
import android.app.Activity
import android.app.AlertDialog
import android.app.Dialog
import android.content.BroadcastReceiver
import android.content.Context
import android.content.DialogInterface
import android.content.Intent
import android.content.IntentFilter
import android.content.pm.PackageManager
import android.graphics.Color
import android.hardware.usb.UsbDevice
import android.hardware.usb.UsbManager
import android.media.MediaActionSound
import android.os.BatteryManager
import android.os.Bundle
import android.os.Handler
import android.os.Looper
import android.view.View
import android.widget.Toast
import androidx.activity.result.contract.ActivityResultContracts
import androidx.appcompat.app.AppCompatActivity
import androidx.core.content.ContextCompat
import androidx.lifecycle.ViewModelProvider
import androidx.lifecycle.lifecycleScope
import androidx.lifecycle.repeatOnLifecycle
import androidx.lifecycle.Lifecycle
import kotlinx.coroutines.launch
import com.multisensor.recording.databinding.ActivityMainBinding
import com.multisensor.recording.recording.SessionInfo
import com.multisensor.recording.service.RecordingService
import com.multisensor.recording.ui.MainViewModel
import com.multisensor.recording.ui.SessionDisplayInfo
import com.multisensor.recording.ui.components.StatusIndicatorView
import com.multisensor.recording.ui.components.ActionButtonPair
import com.multisensor.recording.util.AllAndroidPermissions
import com.multisensor.recording.util.PermissionTool
import com.multisensor.recording.calibration.CalibrationCaptureManager
import com.multisensor.recording.calibration.SyncClockManager
import com.multisensor.recording.managers.PermissionManager
import com.multisensor.recording.controllers.PermissionController
import com.multisensor.recording.managers.ShimmerManager
import com.multisensor.recording.managers.UsbDeviceManager
import com.multisensor.recording.controllers.UsbController
import dagger.hilt.android.AndroidEntryPoint
import javax.inject.Inject

// shimmer ui components imports
import com.shimmerresearch.android.guiUtilities.ShimmerBluetoothDialog
import com.shimmerresearch.android.guiUtilities.ShimmerDialogConfigurations
import com.shimmerresearch.android.manager.ShimmerBluetoothManagerAndroid

// centralized logging
import com.multisensor.recording.util.AppLogger
import com.multisensor.recording.util.logD
import com.multisensor.recording.util.logE
import com.multisensor.recording.util.logI
import com.multisensor.recording.util.logW

// hand segmentation
import com.multisensor.recording.handsegmentation.HandSegmentationManager
import com.multisensor.recording.ui.components.HandSegmentationControlView

/**
 * main activity for multi-sensor recording system
 */
@AndroidEntryPoint
class MainActivity : AppCompatActivity(),
    PermissionController.PermissionCallback,
    ShimmerManager.ShimmerCallback,
    UsbController.UsbCallback,
    HandSegmentationManager.HandSegmentationListener,
    HandSegmentationControlView.HandSegmentationControlListener {
    
    private lateinit var binding: ActivityMainBinding
    private lateinit var viewModel: MainViewModel

    @Inject
    lateinit var calibrationCaptureManager: CalibrationCaptureManager

    @Inject
    lateinit var syncClockManager: SyncClockManager

    @Inject
    lateinit var permissionManager: PermissionManager

    @Inject
    lateinit var permissionController: PermissionController

    @Inject
    lateinit var shimmerManager: ShimmerManager

    @Inject
    lateinit var usbDeviceManager: UsbDeviceManager

    @Inject
    lateinit var usbController: UsbController

    @Inject
    lateinit var handSegmentationManager: HandSegmentationManager

    private var selectedShimmerAddress: String? = null
    private var selectedShimmerName: String? = null
    private var preferredBtType: ShimmerBluetoothManagerAndroid.BT_TYPE = ShimmerBluetoothManagerAndroid.BT_TYPE.BT_CLASSIC

    // Modern Activity Result API for Shimmer device selection
    private val shimmerDeviceSelectionLauncher = registerForActivityResult(
        ActivityResultContracts.StartActivityForResult()
    ) { result ->
        AppLogger.logMethodEntry("MainActivity", "shimmerDeviceSelectionLauncher", "resultCode=${result.resultCode}")
        
        if (result.resultCode == Activity.RESULT_OK && result.data != null) {
            // Get selected device information from dialog
            selectedShimmerAddress = result.data?.getStringExtra(ShimmerBluetoothDialog.EXTRA_DEVICE_ADDRESS)
            selectedShimmerName = result.data?.getStringExtra(ShimmerBluetoothDialog.EXTRA_DEVICE_NAME)

            logI("Shimmer device selected: Address=$selectedShimmerAddress, Name=$selectedShimmerName")

            // Show BLE/Classic connection type selection dialog
            showBtTypeConnectionOption()
        } else {
            logI("Shimmer device selection cancelled")
            Toast.makeText(this, "Device selection cancelled", Toast.LENGTH_SHORT).show()
        }
    }
    private var looper: Looper? = null


    override fun onCreate(savedInstanceState: Bundle?) {
        AppLogger.logMethodEntry("MainActivity", "onCreate", "Initializing main activity")
        AppLogger.logMemoryUsage("MainActivity", "onCreate - start")
        super.onCreate(savedInstanceState)
        
        AppLogger.logLifecycle("MainActivity", "onCreate")
        logI("=== Multi-Sensor Recording Application Starting ===")
        AppLogger.logMemoryUsage("MainActivity", "Application Startup")
        android.util.Log.d("MainActivity", "[DEBUG_LOG] Activity lifecycle: onCreate() starting")

        // Initialize view binding
        binding = ActivityMainBinding.inflate(layoutInflater)
        setContentView(binding.root)
        android.util.Log.d("MainActivity", "[DEBUG_LOG] View binding initialized and content view set")

        // Initialize ViewModel
        viewModel = ViewModelProvider(this)[MainViewModel::class.java]
        android.util.Log.d("MainActivity", "[DEBUG_LOG] ViewModel initialized")

        // Initialize PermissionController with callback
        permissionController.setCallback(this)
        android.util.Log.d("MainActivity", "[DEBUG_LOG] PermissionController initialized")

        // Setup UI
        setupUI()
        android.util.Log.d("MainActivity", "[DEBUG_LOG] UI setup completed")

        // Setup managers and callbacks (TODO: Add proper callback setup methods to managers)
        // shimmerManager.setCallback(this)
        // permissionManager.setCallback(this)
        // handSegmentationManager.setListener(this)
        usbController.setCallback(this)

        // Initialize USB monitoring for already connected devices
        usbController.initializeUsbMonitoring(this)

        // Note: Permission checking moved to onResume() for better timing
        android.util.Log.d("MainActivity", "[DEBUG_LOG] Permission checking will be done in onResume() for better timing")

        // Observe ViewModel state
        observeViewModel()
        android.util.Log.d("MainActivity", "[DEBUG_LOG] ViewModel observers set up")

        android.util.Log.d("MainActivity", "[DEBUG_LOG] ===== APP STARTUP: onCreate() completed =====")

        // Handle USB device attachment if launched by USB intent
        usbController.handleUsbDeviceIntent(this, intent)
    }

    override fun onNewIntent(intent: Intent) {
        super.onNewIntent(intent)
        android.util.Log.d("MainActivity", "[DEBUG_LOG] onNewIntent() called")

        // Handle USB device attachment
        usbController.handleUsbDeviceIntent(this, intent)
    }

    /**
     * Check if all required permissions are granted (private method)
     */
<<<<<<< HEAD
    private fun areAllPermissionsGrantedInternal(): Boolean =
        AllAndroidPermissions.getDangerousPermissions().all { permission ->
            ContextCompat.checkSelfPermission(this, permission) == PackageManager.PERMISSION_GRANTED
        }
=======
    private fun handleUsbDeviceIntent(intent: Intent) {
        android.util.Log.d("MainActivity", "[DEBUG_LOG] Handling USB device intent: ${intent.action}")

        when (intent.action) {
            UsbManager.ACTION_USB_DEVICE_ATTACHED -> {
                val device: UsbDevice? = if (android.os.Build.VERSION.SDK_INT >= android.os.Build.VERSION_CODES.TIRAMISU) {
                    intent.getParcelableExtra(UsbManager.EXTRA_DEVICE, UsbDevice::class.java)
                } else {
                    @Suppress("DEPRECATION")
                    intent.getParcelableExtra(UsbManager.EXTRA_DEVICE)
                }
                device?.let { usbDevice ->
                    android.util.Log.d("MainActivity", "[DEBUG_LOG] USB device attached:")
                    android.util.Log.d("MainActivity", "[DEBUG_LOG] - Device name: ${usbDevice.deviceName}")
                    android.util.Log.d("MainActivity", "[DEBUG_LOG] - Vendor ID: 0x${String.format("%04X", usbDevice.vendorId)}")
                    android.util.Log.d("MainActivity", "[DEBUG_LOG] - Product ID: 0x${String.format("%04X", usbDevice.productId)}")
                    android.util.Log.d("MainActivity", "[DEBUG_LOG] - Device class: ${usbDevice.deviceClass}")

                    // Check if this is a supported Topdon thermal camera
                    if (isSupportedTopdonDevice(usbDevice)) {
                        android.util.Log.d("MainActivity", "[DEBUG_LOG] ✓ Supported Topdon thermal camera detected!")

                        // Show user notification
                        Toast
                            .makeText(
                                this,
                                "Topdon Thermal Camera Connected!\nDevice: ${usbDevice.deviceName}",
                                Toast.LENGTH_LONG,
                            ).show()

                        // Update status
                        binding.statusText.text = "Topdon thermal camera connected - Ready for recording"

                        // Initialize thermal recorder if permissions are available
                        if (areAllPermissionsGranted()) {
                            android.util.Log.d("MainActivity", "[DEBUG_LOG] Permissions available, initializing thermal recorder")
                            initializeRecordingSystem()
                        } else {
                            android.util.Log.d("MainActivity", "[DEBUG_LOG] Permissions not available, requesting permissions first")
                            binding.statusText.text = "Thermal camera detected - Please grant permissions to continue"
                        }
                    } else {
                        android.util.Log.d("MainActivity", "[DEBUG_LOG] ⚠ USB device is not a supported Topdon thermal camera")
                        android.util.Log.d("MainActivity", "[DEBUG_LOG] Supported devices: VID=0x0BDA, PID=0x3901/0x5840/0x5830/0x5838")
                    }
                } ?: run {
                    android.util.Log.w("MainActivity", "[DEBUG_LOG] USB device attachment intent received but no device found")
                }
            }
            else -> {
                android.util.Log.d("MainActivity", "[DEBUG_LOG] Intent action: ${intent.action} (not USB device attachment)")
            }
        }
    }

    /**
     * Check if the USB device is a supported Topdon thermal camera
     * Based on vendor ID and product ID matching ThermalRecorder configuration
     */
    private fun isSupportedTopdonDevice(device: UsbDevice): Boolean {
        val vendorId = device.vendorId
        val productId = device.productId

        // Topdon vendor ID (matches device_filter.xml and IRCamera library)
        val topdonVendorId = 0x0BDA

        // Supported product IDs (matches ThermalRecorder.kt)
        val supportedProductIds = intArrayOf(0x3901, 0x5840, 0x5830, 0x5838)

        val isSupported = vendorId == topdonVendorId && supportedProductIds.contains(productId)

        android.util.Log.d("MainActivity", "[DEBUG_LOG] Device support check:")
        android.util.Log.d("MainActivity", "[DEBUG_LOG] - Expected VID: 0x${String.format("%04X", topdonVendorId)}")
        android.util.Log.d("MainActivity", "[DEBUG_LOG] - Actual VID: 0x${String.format("%04X", vendorId)}")
        android.util.Log.d(
            "MainActivity",
            "[DEBUG_LOG] - Expected PIDs: ${supportedProductIds.joinToString { "0x${String.format("%04X", it)}" }}",
        )
        android.util.Log.d("MainActivity", "[DEBUG_LOG] - Actual PID: 0x${String.format("%04X", productId)}")
        android.util.Log.d("MainActivity", "[DEBUG_LOG] - Is supported: $isSupported")

        return isSupported
    }

    /**
     * Check if all required permissions are granted
     */
    private fun areAllPermissionsGranted(): Boolean =
        permissionController.areAllPermissionsGranted(this)
>>>>>>> 291d8d8f

    override fun onStart() {
        super.onStart()
        android.util.Log.d("MainActivity", "[DEBUG_LOG] Activity lifecycle: onStart() called")
    }

    // Status Display System - UI Enhancements
    private var currentBatteryLevel = -1
    private var isPcConnected = false
    private var isShimmerConnected = false
    private var isThermalConnected = false
    private lateinit var statusUpdateHandler: Handler
    private lateinit var mediaActionSound: MediaActionSound
    
    // UI Components for consolidation
    private lateinit var pcStatusIndicator: StatusIndicatorView
    private lateinit var shimmerStatusIndicator: StatusIndicatorView
    private lateinit var thermalStatusIndicator: StatusIndicatorView
    private lateinit var recordingButtonPair: ActionButtonPair

    // Battery monitoring receiver
    private val batteryReceiver =
        object : BroadcastReceiver() {
            override fun onReceive(
                context: Context?,
                intent: Intent?,
            ) {
                if (intent?.action == Intent.ACTION_BATTERY_CHANGED) {
                    val level = intent.getIntExtra(BatteryManager.EXTRA_LEVEL, -1)
                    val scale = intent.getIntExtra(BatteryManager.EXTRA_SCALE, -1)

                    if (level != -1 && scale != -1) {
                        currentBatteryLevel = (level * 100) / scale
                        updateBatteryDisplay()
                    }
                }
            }
        }

    override fun onResume() {
        AppLogger.logMethodEntry("MainActivity", "onResume", "Activity resuming")
        super.onResume()
        android.util.Log.d("MainActivity", "[DEBUG_LOG] Activity lifecycle: onResume() called")
        android.util.Log.d("MainActivity", "[DEBUG_LOG] Activity is now fully visible and interactive")

        // Log current permission states for debugging
        permissionController.logCurrentPermissionStates(this)

        // Check and request permissions on first resume (app startup)
        permissionController.initializePermissionsOnStartup(this)
    }

    override fun onPause() {
        AppLogger.logMethodEntry("MainActivity", "onPause", "Activity pausing")
        super.onPause()
        android.util.Log.d("MainActivity", "[DEBUG_LOG] Activity lifecycle: onPause() called")
    }

    override fun onStop() {
        super.onStop()
        android.util.Log.d("MainActivity", "[DEBUG_LOG] Activity lifecycle: onStop() called")
    }

    private fun logCurrentPermissionStates() {
        permissionController.logCurrentPermissionStates(this)
    }

    // Status Display System Methods - UI Enhancements

    /**
     * Updates the battery level display with current percentage
     */
    private fun updateBatteryDisplay() {
        runOnUiThread {
            if (currentBatteryLevel >= 0) {
                binding.batteryLevelText.text = "Battery: $currentBatteryLevel%"

                // Change text color based on battery level
                val textColor =
                    when {
                        currentBatteryLevel > 50 -> Color.GREEN
                        currentBatteryLevel > 20 -> Color.YELLOW
                        else -> Color.RED
                    }
                binding.batteryLevelText.setTextColor(textColor)
            } else {
                binding.batteryLevelText.text = "Battery: ---%"
                binding.batteryLevelText.setTextColor(Color.WHITE)
            }
        }
    }

    /**
     * Updates PC connection status display
     */
    private fun updatePcConnectionStatus(connected: Boolean) {
        isPcConnected = connected
        runOnUiThread {
            if (connected) {
                binding.pcConnectionStatus.text = "PC: Connected"
                binding.pcConnectionIndicator.setBackgroundColor(Color.GREEN)
            } else {
                binding.pcConnectionStatus.text = "PC: Waiting for PC..."
                binding.pcConnectionIndicator.setBackgroundColor(Color.RED)
            }
        }
    }

    /**
     * Updates sensor connectivity status displays
     */
    private fun updateSensorConnectionStatus(
        shimmerConnected: Boolean,
        thermalConnected: Boolean,
    ) {
        isShimmerConnected = shimmerConnected
        isThermalConnected = thermalConnected

        runOnUiThread {
            // Update Shimmer status
            if (shimmerConnected) {
                binding.shimmerConnectionStatus.text = "Shimmer: Connected"
                binding.shimmerConnectionIndicator.setBackgroundColor(Color.GREEN)
            } else {
                binding.shimmerConnectionStatus.text = "Shimmer: Disconnected"
                binding.shimmerConnectionIndicator.setBackgroundColor(Color.RED)
            }

            // Update Thermal status
            if (thermalConnected) {
                binding.thermalConnectionStatus.text = "Thermal: Connected"
                binding.thermalConnectionIndicator.setBackgroundColor(Color.GREEN)
            } else {
                binding.thermalConnectionStatus.text = "Thermal: Disconnected"
                binding.thermalConnectionIndicator.setBackgroundColor(Color.RED)
            }
        }
    }



    /**
     * Initializes status monitoring system
     */
    private fun initializeStatusMonitoring() {
        // Initialize status update handler
        statusUpdateHandler = Handler(Looper.getMainLooper())

        // Initialize MediaActionSound for calibration feedback
        mediaActionSound = MediaActionSound()
        mediaActionSound.load(MediaActionSound.SHUTTER_CLICK)

        // Register battery receiver
        val batteryFilter = IntentFilter(Intent.ACTION_BATTERY_CHANGED)
        registerReceiver(batteryReceiver, batteryFilter)

        // Get initial battery level
        val batteryIntent = registerReceiver(null, batteryFilter)
        batteryIntent?.let { intent ->
            val level = intent.getIntExtra(BatteryManager.EXTRA_LEVEL, -1)
            val scale = intent.getIntExtra(BatteryManager.EXTRA_SCALE, -1)
            if (level != -1 && scale != -1) {
                currentBatteryLevel = (level * 100) / scale
                updateBatteryDisplay()
            }
        }

        // Initialize status displays
        updatePcConnectionStatus(false) // Start with PC disconnected
        updateSensorConnectionStatus(false, false) // Start with sensors disconnected

        // Start periodic status updates
        startPeriodicStatusUpdates()
    }

    /**
     * Starts periodic status updates every 5 seconds
     */
    private fun startPeriodicStatusUpdates() {
        val updateRunnable =
            object : Runnable {
                override fun run() {
                    // Update sensor connection status based on current state
                    // Note: Connection status will be updated by other components when they change
                    // This periodic update mainly ensures UI consistency

                    // Schedule next update
                    statusUpdateHandler.postDelayed(this, 5000) // 5 seconds
                }
            }
        statusUpdateHandler.post(updateRunnable)
    }

    /**
     * Updates sensor connection status from external components
     */
    fun updateShimmerConnectionStatus(connected: Boolean) {
        isShimmerConnected = connected
        updateSensorConnectionStatus(isShimmerConnected, isThermalConnected)
    }

    /**
     * Updates thermal connection status from external components
     */
    fun updateThermalConnectionStatus(connected: Boolean) {
        isThermalConnected = connected
        updateSensorConnectionStatus(isShimmerConnected, isThermalConnected)
    }

    private fun setupUI() {
        // Initialize consolidated UI components
        initializeUIComponents()
        
        // Setup recording control buttons
        binding.startRecordingButton.setOnClickListener {
            startRecording()
        }

        binding.stopRecordingButton.setOnClickListener {
            stopRecording()
        }

        binding.calibrationButton.setOnClickListener {
            runCalibration()
        }

        binding.requestPermissionsButton.setOnClickListener {
            android.util.Log.d("MainActivity", "[DEBUG_LOG] Manual permission request button clicked")
            permissionController.requestPermissionsManually(this)
        }

        binding.navigationModeButton.setOnClickListener {
            android.util.Log.d("MainActivity", "[DEBUG_LOG] Navigation mode button clicked")
            launchNavigationMode()
        }

        // Initially disable stop buttons
        binding.stopRecordingButton.isEnabled = false

        // Setup hand segmentation controls
        setupHandSegmentation()

        // Initialize status monitoring system
        initializeStatusMonitoring()
    }
    
    /**
     * Initialize consolidated UI components
     */
    private fun initializeUIComponents() {
        // Initialize StatusIndicatorView components
        pcStatusIndicator = StatusIndicatorView(this).apply {
            setStatus(StatusIndicatorView.StatusType.DISCONNECTED, "PC: Waiting for PC...")
            setTextColor(android.R.color.white)
        }
        
        shimmerStatusIndicator = StatusIndicatorView(this).apply {
            setStatus(StatusIndicatorView.StatusType.DISCONNECTED, "Shimmer: Disconnected")
            setTextColor(android.R.color.white)
        }
        
        thermalStatusIndicator = StatusIndicatorView(this).apply {
            setStatus(StatusIndicatorView.StatusType.DISCONNECTED, "Thermal: Disconnected")
            setTextColor(android.R.color.white)
        }
        
        // Initialize ActionButtonPair for recording controls
        recordingButtonPair = ActionButtonPair(this).apply {
            setButtons("Start Recording", "Stop Recording")
            setOnClickListeners(
                { startRecording() },
                { stopRecording() }
            )
            setButtonsEnabled(true, false) // Initially only start is enabled
        }
        
        // UI Consolidation: Using consolidated components for consistent interface
        // This demonstrates the programmatic creation and configuration of consolidated UI components
        android.util.Log.d("MainActivity", "[DEBUG_LOG] Consolidated UI components initialized successfully")
    }

    /**
     * Observe ViewModel UiState using modern StateFlow pattern
     * This replaces multiple individual LiveData observers with a single centralized state observer
     * Following modern Android architecture guidelines for reactive UI
     */
    private fun observeViewModel() {
        lifecycleScope.launch {
            repeatOnLifecycle(Lifecycle.State.STARTED) {
                viewModel.uiState.collect { state ->
                    updateUIFromState(state)
                }
            }
        }
    }

    /**
     * Update all UI elements from the centralized UiState
     * This method demonstrates the modern reactive UI pattern where the Activity
     * becomes much simpler and only needs to observe one state object
     */
    private fun updateUIFromState(state: com.multisensor.recording.ui.MainUiState) {
        // Update status text
        binding.statusText.text = state.statusText

        // Update consolidated recording controls
        recordingButtonPair.setButtonsEnabled(state.canStartRecording, state.canStopRecording)
        
        // Update legacy recording controls for backward compatibility
        binding.startRecordingButton.isEnabled = state.canStartRecording
        binding.stopRecordingButton.isEnabled = state.canStopRecording

        // Update calibration button
        binding.calibrationButton.isEnabled = state.canRunCalibration

        // Update consolidated status indicator components
        pcStatusIndicator.setStatus(
            if (state.isPcConnected) StatusIndicatorView.StatusType.CONNECTED else StatusIndicatorView.StatusType.DISCONNECTED,
            "PC: ${if (state.isPcConnected) "Connected" else "Waiting for PC..."}"
        )
        
        shimmerStatusIndicator.setStatus(
            if (state.isShimmerConnected) StatusIndicatorView.StatusType.CONNECTED else StatusIndicatorView.StatusType.DISCONNECTED,
            "Shimmer: ${if (state.isShimmerConnected) "Connected" else "Disconnected"}"
        )
        
        thermalStatusIndicator.setStatus(
            if (state.isThermalConnected) StatusIndicatorView.StatusType.CONNECTED else StatusIndicatorView.StatusType.DISCONNECTED,
            "Thermal: ${if (state.isThermalConnected) "Connected" else "Disconnected"}"
        )

        // Update legacy connection indicators for backward compatibility
        updateConnectionIndicator(binding.pcConnectionIndicator, state.isPcConnected)
        updateConnectionIndicator(binding.shimmerConnectionIndicator, state.isShimmerConnected)
        updateConnectionIndicator(binding.thermalConnectionIndicator, state.isThermalConnected)

        // Update legacy connection status texts for backward compatibility
        binding.pcConnectionStatus.text = "PC: ${if (state.isPcConnected) "Connected" else "Waiting for PC..."}"
        binding.shimmerConnectionStatus.text = "Shimmer: ${if (state.isShimmerConnected) "Connected" else "Disconnected"}"
        binding.thermalConnectionStatus.text = "Thermal: ${if (state.isThermalConnected) "Connected" else "Disconnected"}"

        // Update battery level
        val batteryText = if (state.batteryLevel >= 0) {
            "Battery: ${state.batteryLevel}%"
        } else {
            "Battery: ---%"
        }
        binding.batteryLevelText.text = batteryText

        // Update recording indicator
        updateRecordingIndicator(state.isRecording)

        // Update streaming indicator and debug overlay
        updateStreamingIndicator(state.isStreaming, state.streamingFrameRate, state.streamingDataSize)

        // Update permissions button visibility
        binding.requestPermissionsButton.visibility = if (state.showPermissionsButton) View.VISIBLE else View.GONE

        // Handle error messages
        state.errorMessage?.let { errorMsg ->
            if (state.showErrorDialog) {
                Toast.makeText(this, errorMsg, Toast.LENGTH_LONG).show()
                // Clear error in ViewModel after showing
                viewModel.clearError()
            }
        }

        // Update session information if available
        state.currentSessionInfo?.let { sessionInfo ->
            updateSessionInfoDisplay(sessionInfo)
        }

        // Update hand segmentation for session changes
        state.recordingSessionId?.let { sessionId ->
            updateHandSegmentationForSession(sessionId)
        }

        // Update Shimmer status text
        val shimmerStatusText = when {
            state.shimmerDeviceInfo != null -> {
                "Shimmer GSR: ${state.shimmerDeviceInfo.deviceName} - Connected"
            }
            state.isShimmerConnected -> "Shimmer GSR: Connected"
            else -> "Shimmer GSR: Disconnected"
        }
        binding.shimmerStatusText.text = shimmerStatusText
        binding.shimmerStatusText.setTextColor(
            if (state.isShimmerConnected) Color.GREEN else Color.RED
        )
    }

    /**
     * Helper method to update connection indicators
     */
    private fun updateConnectionIndicator(indicator: View, isConnected: Boolean) {
        indicator.setBackgroundColor(if (isConnected) Color.GREEN else Color.RED)
    }

    /**
     * Helper method to update recording indicator
     */
    private fun updateRecordingIndicator(isRecording: Boolean) {
        binding.recordingIndicator.setBackgroundColor(
            if (isRecording) Color.RED else Color.GRAY
        )
    }

    /**
     * Helper method to update streaming indicator and debug overlay
     */
    private fun updateStreamingIndicator(isStreaming: Boolean, frameRate: Int, dataSize: String) {
        binding.streamingIndicator.setBackgroundColor(
            if (isStreaming) Color.GREEN else Color.GRAY
        )
        
        if (isStreaming && frameRate > 0) {
            binding.streamingDebugOverlay.text = "Streaming: ${frameRate}fps ($dataSize)"
            binding.streamingDebugOverlay.visibility = View.VISIBLE
            binding.streamingLabel.visibility = View.VISIBLE
        } else {
            binding.streamingDebugOverlay.visibility = View.GONE
            binding.streamingLabel.visibility = View.GONE
        }
    }

    private fun checkPermissions() {
<<<<<<< HEAD
        android.util.Log.d("MainActivity", "[DEBUG_LOG] Starting permission check via PermissionManager...")

        if (permissionManager.areAllPermissionsGranted(this)) {
            android.util.Log.d("MainActivity", "[DEBUG_LOG] All permissions already granted, initializing system")
            initializeRecordingSystemInternal()
        } else {
            android.util.Log.d("MainActivity", "[DEBUG_LOG] Requesting permissions via PermissionManager...")
            binding.statusText.text = "Requesting permissions..."

            // Use PermissionManager for permission requests
            permissionManager.requestPermissions(this, this)
        }

        // Update permission button visibility based on current permission status
        updatePermissionButtonVisibility()
    }

    private fun showTemporaryDenialMessage(
        temporarilyDenied: List<String>,
        grantedCount: Int,
        totalCount: Int,
    ) {
        android.util.Log.d("MainActivity", "[DEBUG_LOG] Showing temporary denial message for ${temporarilyDenied.size} permissions")

        val message =
            "Some permissions were denied but can be requested again.\n\n" +
                "Denied permissions:\n" +
                temporarilyDenied.joinToString("\n") { "• ${getPermissionDisplayName(it)}" } +
                "\n\nYou can grant these permissions using the 'Request Permissions' button."

        Toast.makeText(this, message, Toast.LENGTH_LONG).show()

        binding.statusText.text = "Permissions: $grantedCount/$totalCount granted - Some permissions denied"

        android.util.Log.i("MainActivity", "Temporary permission denial: ${temporarilyDenied.joinToString(", ")}")
=======
        android.util.Log.d("MainActivity", "[DEBUG_LOG] Delegating permission check to PermissionController")
        permissionController.checkPermissions(this)
>>>>>>> 291d8d8f
    }

    // Removed - now handled by PermissionController
    // private fun requestPermissionsManually() - moved to PermissionController.requestPermissionsManually()
    // private fun logCurrentPermissionStates() - moved to PermissionController.logCurrentPermissionStates()
    // private var hasCheckedPermissionsOnStartup - moved to PermissionController
    // private var permissionRetryCount - moved to PermissionController

    private fun getPermissionDisplayName(permission: String): String {
        return permissionController.getPermissionDisplayName(permission)
    }

    // Removed - now handled by PermissionController
    // private fun requestPermissionsManually() - moved to PermissionController.requestPermissionsManually()
    // private fun logCurrentPermissionStates() - moved to PermissionController.logCurrentPermissionStates()
    // private var hasCheckedPermissionsOnStartup - moved to PermissionController
    // private var permissionRetryCount - moved to PermissionController

    private fun launchNavigationMode() {
        android.util.Log.d("MainActivity", "[DEBUG_LOG] Launching navigation mode")
        
        // Launch the MainNavigationActivity
        val intent = Intent(this, MainNavigationActivity::class.java)
        startActivity(intent)
        
        // Optionally finish this activity if you want to replace it
        // finish()
    }

    private fun updatePermissionButtonVisibility() {
        permissionController.updatePermissionButtonVisibility(this)
    }

    private fun initializeRecordingSystemInternal() {
        // Get TextureView from layout for camera preview
        val textureView = binding.texturePreview

        // Initialize system with TextureView for enhanced CameraRecorder integration
        viewModel.initializeSystem(textureView)
        binding.statusText.text = "System initialized - Ready to record"
    }

    private fun startRecording() {
        val intent =
            Intent(this, RecordingService::class.java).apply {
                action = RecordingService.ACTION_START_RECORDING
            }
        ContextCompat.startForegroundService(this, intent)
        viewModel.startRecording()
    }

    private fun stopRecording() {
        val intent =
            Intent(this, RecordingService::class.java).apply {
                action = RecordingService.ACTION_STOP_RECORDING
            }
        startService(intent)
        viewModel.stopRecording()
    }

    private fun runCalibration() {
        android.util.Log.d("MainActivity", "[DEBUG_LOG] Starting enhanced calibration capture with CalibrationCaptureManager")

        // Show initial calibration start message
        Toast.makeText(this, "Starting calibration capture...", Toast.LENGTH_SHORT).show()

        // Use actual CalibrationCaptureManager for 
        lifecycleScope.launch {
            try {
                val result =
                    calibrationCaptureManager.captureCalibrationImages(
                        calibrationId = null, // Auto-generate ID
                        captureRgb = true,
                        captureThermal = true,
                        highResolution = true,
                    )

                if (result.success) {
                    android.util.Log.d("MainActivity", "[DEBUG_LOG] Calibration capture successful: ${result.calibrationId}")

                    // Trigger enhanced feedback for successful capture
                    runOnUiThread {
                        triggerCalibrationCaptureSuccess(result.calibrationId)
                    }
                } else {
                    android.util.Log.e("MainActivity", "[DEBUG_LOG] Calibration capture failed: ${result.errorMessage}")
                    runOnUiThread {
                        Toast.makeText(this@MainActivity, "Calibration capture failed: ${result.errorMessage}", Toast.LENGTH_LONG).show()
                    }
                }
            } catch (e: Exception) {
                android.util.Log.e("MainActivity", "[DEBUG_LOG] Error during calibration capture", e)
                runOnUiThread {
                    Toast.makeText(this@MainActivity, "Calibration error: ${e.message}", Toast.LENGTH_LONG).show()
                }
            }
        }
    }

    /**
     * Triggers comprehensive calibration capture feedback - Enhanced for 
     */
    private fun triggerCalibrationCaptureSuccess(calibrationId: String = "unknown") {
        android.util.Log.d("MainActivity", "[DEBUG_LOG] Calibration photo captured - triggering feedback for ID: $calibrationId")

        // 1. Toast notification
        showCalibrationCaptureToast()

        // 2. Screen flash visual feedback
        triggerScreenFlash()

        // 3. Audio feedback (camera shutter sound)
        triggerCalibrationAudioFeedback()

        // 4. Visual cue for multi-angle calibration
        showCalibrationGuidance()
    }

    /**
     * Shows toast message for calibration photo capture
     */
    private fun showCalibrationCaptureToast() {
        Toast.makeText(this, "📸 Calibration photo captured!", Toast.LENGTH_SHORT).show()
    }

    /**
     * Triggers screen flash visual feedback
     */
    private fun triggerScreenFlash() {
        // Create a white overlay view for screen flash effect
        val flashOverlay =
            View(this).apply {
                setBackgroundColor(Color.WHITE)
                alpha = 0.8f
            }

        // Add overlay to the root view
        val rootView = findViewById<android.view.ViewGroup>(android.R.id.content)
        rootView.addView(
            flashOverlay,
            android.view.ViewGroup.LayoutParams(
                android.view.ViewGroup.LayoutParams.MATCH_PARENT,
                android.view.ViewGroup.LayoutParams.MATCH_PARENT,
            ),
        )

        // Animate flash effect
        flashOverlay
            .animate()
            .alpha(0f)
            .setDuration(200) // 200ms flash duration
            .withEndAction {
                // Remove overlay after animation
                rootView.removeView(flashOverlay)
            }.start()

        android.util.Log.d("MainActivity", "[DEBUG_LOG] Screen flash visual feedback triggered")
    }

    /**
     * Triggers audio feedback using MediaActionSound
     */
    private fun triggerCalibrationAudioFeedback() {
        try {
            if (::mediaActionSound.isInitialized) {
                mediaActionSound.play(MediaActionSound.SHUTTER_CLICK)
                android.util.Log.d("MainActivity", "[DEBUG_LOG] Camera shutter sound played for calibration")
            } else {
                android.util.Log.w("MainActivity", "[DEBUG_LOG] MediaActionSound not initialized, skipping audio feedback")
            }
        } catch (e: Exception) {
            android.util.Log.e("MainActivity", "[DEBUG_LOG] Error playing calibration audio feedback", e)
        }
    }

    /**
     * Shows visual cues for multi-angle calibration guidance
     */
    private fun showCalibrationGuidance() {
        // Show guidance message for multi-angle calibration
        val guidanceMessage = "✅ Photo captured! Move to next position for multi-angle calibration."

        // Update status text with guidance
        binding.statusText.text = guidanceMessage

        // Show additional toast with guidance
        Handler(Looper.getMainLooper()).postDelayed({
            Toast.makeText(this, "📐 Position device at different angle and capture again", Toast.LENGTH_LONG).show()
        }, 1000) // 1 second delay after initial feedback

        android.util.Log.d("MainActivity", "[DEBUG_LOG] Multi-angle calibration guidance displayed")
    }

    // ========== Sync Signal Testing Methods ==========

    /**
     * Test flash sync signal - 
     */
    private fun testFlashSync() {
        android.util.Log.d("MainActivity", "[DEBUG_LOG] Testing flash sync signal")

        lifecycleScope.launch {
            try {
                // Trigger screen flash for sync testing
                runOnUiThread {
                    triggerScreenFlash()
                    Toast.makeText(this@MainActivity, "🔆 Flash sync signal triggered!", Toast.LENGTH_SHORT).show()
                }

                android.util.Log.d("MainActivity", "[DEBUG_LOG] Flash sync test completed successfully")
            } catch (e: Exception) {
                android.util.Log.e("MainActivity", "[DEBUG_LOG] Error during flash sync test", e)
                runOnUiThread {
                    Toast.makeText(this@MainActivity, "Flash sync test failed: ${e.message}", Toast.LENGTH_LONG).show()
                }
            }
        }
    }

    /**
     * Test beep sync signal - 
     */
    private fun testBeepSync() {
        android.util.Log.d("MainActivity", "[DEBUG_LOG] Testing beep sync signal")

        try {
            // Trigger audio beep for sync testing
            triggerCalibrationAudioFeedback()
            Toast.makeText(this, "🔊 Beep sync signal triggered!", Toast.LENGTH_SHORT).show()

            android.util.Log.d("MainActivity", "[DEBUG_LOG] Beep sync test completed successfully")
        } catch (e: Exception) {
            android.util.Log.e("MainActivity", "[DEBUG_LOG] Error during beep sync test", e)
            Toast.makeText(this, "Beep sync test failed: ${e.message}", Toast.LENGTH_LONG).show()
        }
    }

    /**
     * Test clock synchronization - 
     */
    private fun testClockSync() {
        android.util.Log.d("MainActivity", "[DEBUG_LOG] Testing clock synchronization")

        lifecycleScope.launch {
            try {
                // Simulate PC timestamp for testing
                val simulatedPcTimestamp = System.currentTimeMillis() + 1000 // 1 second ahead
                val syncId = "test_sync_${System.currentTimeMillis()}"

                val success = syncClockManager.synchronizeWithPc(simulatedPcTimestamp, syncId)

                runOnUiThread {
                    if (success) {
                        val syncStatus = syncClockManager.getSyncStatus()
                        val statusMessage = "✅ Clock sync successful!\nOffset: ${syncStatus.clockOffsetMs}ms\nSync ID: $syncId"
                        Toast.makeText(this@MainActivity, statusMessage, Toast.LENGTH_LONG).show()

                        // Update status text with sync info
                        binding.statusText.text = "Clock synchronized - Offset: ${syncStatus.clockOffsetMs}ms"

                        android.util.Log.d("MainActivity", "[DEBUG_LOG] Clock sync test successful: offset=${syncStatus.clockOffsetMs}ms")
                    } else {
                        Toast.makeText(this@MainActivity, "❌ Clock sync test failed", Toast.LENGTH_LONG).show()
                        android.util.Log.e("MainActivity", "[DEBUG_LOG] Clock sync test failed")
                    }
                }
            } catch (e: Exception) {
                android.util.Log.e("MainActivity", "[DEBUG_LOG] Error during clock sync test", e)
                runOnUiThread {
                    Toast.makeText(this@MainActivity, "Clock sync test error: ${e.message}", Toast.LENGTH_LONG).show()
                }
            }
        }
    }

    /**
     * Display current sync status - 
     */
    private fun showSyncStatus() {
        val syncStatus = syncClockManager.getSyncStatus()
        val statistics = syncClockManager.getSyncStatistics()

        val statusMessage =
            buildString {
                appendLine("🕐 Clock Synchronization Status")
                appendLine("Synchronized: ${if (syncStatus.isSynchronized) "✅ Yes" else "❌ No"}")
                appendLine("Offset: ${syncStatus.clockOffsetMs}ms")
                appendLine("Last Sync: ${if (syncStatus.syncAge >= 0) "${syncStatus.syncAge}ms ago" else "Never"}")
                appendLine("Valid: ${if (syncClockManager.isSyncValid()) "✅ Yes" else "❌ No"}")
            }

        Toast.makeText(this, statusMessage, Toast.LENGTH_LONG).show()
        android.util.Log.d("MainActivity", "[DEBUG_LOG] Sync status displayed: $statistics")
    }

    private fun updateRecordingUI(isRecording: Boolean) {
        binding.startRecordingButton.isEnabled = !isRecording
        binding.stopRecordingButton.isEnabled = isRecording
        binding.calibrationButton.isEnabled = !isRecording

        if (isRecording) {
            binding.recordingIndicator.setBackgroundColor(
                ContextCompat.getColor(this, android.R.color.holo_red_light),
            )
            binding.statusText.text = "Recording in progress..."
        } else {
            binding.recordingIndicator.setBackgroundColor(
                ContextCompat.getColor(this, android.R.color.darker_gray),
            )
            if (binding.statusText.text.contains("Recording")) {
                binding.statusText.text = "Recording stopped - Ready"
            }
        }

        // Update streaming UI indicators
        updateStreamingUI(isRecording)
    }

    /**
     * Update UI with SessionDisplayInfo data from UI state
     */
    private fun updateSessionInfoDisplay(sessionInfo: SessionDisplayInfo?) {
        if (sessionInfo != null) {
            // Update status text with session summary
            val sessionSummary = "Session ${sessionInfo.sessionId} - ${sessionInfo.status}"

            // Enhanced SessionInfo display with more details
            val displayText = when (sessionInfo.status) {
                "Active" -> {
                    "🔴 Recording: $sessionSummary"
                }
                "Completed" -> {
                    "✅ Completed: $sessionSummary"
                }
                else -> "📋 $sessionSummary"
            }
            
            binding.statusText.text = displayText

            // Log detailed session information
            android.util.Log.d("MainActivity", "SessionInfo updated: $sessionSummary")
        } else {
            // No active session
            val currentState = viewModel.uiState.value
            if (!currentState.isRecording) {
                binding.statusText.text = "Ready to record"
            }
        }
    }

    // ========== Preview Streaming UI Methods ==========

    /**
     * Show streaming status indicator when preview streaming is active
     */
    private fun showStreamingIndicator() {
        binding.streamingIndicator.setBackgroundColor(
            ContextCompat.getColor(this, android.R.color.holo_green_light),
        )
        binding.streamingLabel.visibility = android.view.View.VISIBLE
    }

    /**
     * Hide streaming status indicator when preview streaming is stopped
     */
    private fun hideStreamingIndicator() {
        binding.streamingIndicator.setBackgroundColor(
            ContextCompat.getColor(this, android.R.color.darker_gray),
        )
        binding.streamingLabel.visibility = android.view.View.GONE
    }

    /**
     * Update debug overlay with streaming information
     */
    private fun updateStreamingDebugOverlay() {
        // Display static streaming information (dynamic stats handled by RecordingService)
        val debugText = "Streaming: 2fps (640x480) - Live Preview Active"
        binding.streamingDebugOverlay.text = debugText
        binding.streamingDebugOverlay.visibility = android.view.View.VISIBLE
    }

    /**
     * Update streaming UI based on recording state
     */
    private fun updateStreamingUI(isRecording: Boolean) {
        if (isRecording) {
            showStreamingIndicator()
            updateStreamingDebugOverlay()
        } else {
            hideStreamingIndicator()
            binding.streamingDebugOverlay.visibility = android.view.View.GONE
        }
    }

    // ========== Shimmer UI Enhancement Methods ==========


    /**
     * Show Bluetooth connection type selection dialog (BLE vs Classic)
     * Following the official bluetoothManagerExample pattern
     */
    private fun showBtTypeConnectionOption() {
        val alertDialog = AlertDialog.Builder(this).create()
        alertDialog.setCancelable(false)
        alertDialog.setMessage("Choose preferred Bluetooth type")

        alertDialog.setButton(Dialog.BUTTON_POSITIVE, "BT CLASSIC") { _, _ ->
            preferredBtType = ShimmerBluetoothManagerAndroid.BT_TYPE.BT_CLASSIC
            connectSelectedShimmerDevice()
        }

        alertDialog.setButton(Dialog.BUTTON_NEGATIVE, "BLE") { _, _ ->
            preferredBtType = ShimmerBluetoothManagerAndroid.BT_TYPE.BLE
            connectSelectedShimmerDevice()
        }

        alertDialog.show()
    }

    /**
     * Connect to the selected Shimmer device using the chosen connection type
     */
    private fun connectSelectedShimmerDevice() {
        selectedShimmerAddress?.let { address ->
            selectedShimmerName?.let { name ->
                android.util.Log.d("MainActivity", "[DEBUG_LOG] Connecting to Shimmer device:")
                android.util.Log.d("MainActivity", "[DEBUG_LOG] - Address: $address")
                android.util.Log.d("MainActivity", "[DEBUG_LOG] - Name: $name")
                android.util.Log.d("MainActivity", "[DEBUG_LOG] - Connection Type: $preferredBtType")

                // Update UI to show connection attempt
                binding.statusText.text = "Connecting to $name ($preferredBtType)..."

                // Connect via ViewModel/ShimmerRecorder with proper implementation
                // Implementation note: This would call the actual connection method when fully integrated
                // viewModel.connectShimmerDevice(address, name, preferredBtType)

                Toast.makeText(this, "Connecting to $name via $preferredBtType", Toast.LENGTH_SHORT).show()
            }
        }
    }

    /**
     * Launch ShimmerBluetoothDialog for device selection using modern Activity Result API
     */
    fun launchShimmerDeviceDialog() {
        android.util.Log.d("MainActivity", "[DEBUG_LOG] Launching Shimmer device selection dialog")
        val intent = Intent(this, ShimmerBluetoothDialog::class.java)
        shimmerDeviceSelectionLauncher.launch(intent)
    }

    /**
     * Show Shimmer sensor configuration dialog
     * Requires a connected Shimmer device
     */
    fun showShimmerSensorConfiguration() {
        // Get connected shimmer device from ViewModel when available
        // Implementation note: These methods would be implemented in ViewModel for device integration
        // val shimmerDevice = viewModel.getConnectedShimmerDevice()
        // val btManager = viewModel.getShimmerBluetoothManager()

        // if (shimmerDevice != null && btManager != null) {
        //     if (!shimmerDevice.isStreaming() && !shimmerDevice.isSDLogging()) {
        //         ShimmerDialogConfigurations.buildShimmerSensorEnableDetails(shimmerDevice, this, btManager)
        //     } else {
        //         Toast.makeText(this, "Cannot configure - device is streaming or logging", Toast.LENGTH_SHORT).show()
        //     }
        // } else {
        //     Toast.makeText(this, "No Shimmer device connected", Toast.LENGTH_SHORT).show()
        // }

        Toast.makeText(this, "Shimmer sensor configuration - Coming soon", Toast.LENGTH_SHORT).show()
    }

    /**
     * Show Shimmer general configuration dialog
     * Requires a connected Shimmer device
     */
    fun showShimmerGeneralConfiguration() {
        // Get connected shimmer device from ViewModel when available  
        // Implementation note: These methods would be implemented in ViewModel for device integration
        // val shimmerDevice = viewModel.getConnectedShimmerDevice()
        // val btManager = viewModel.getShimmerBluetoothManager()

        // if (shimmerDevice != null && btManager != null) {
        //     if (!shimmerDevice.isStreaming() && !shimmerDevice.isSDLogging()) {
        //         ShimmerDialogConfigurations.buildShimmerConfigOptions(shimmerDevice, this, btManager)
        //     } else {
        //         Toast.makeText(this, "Cannot configure - device is streaming or logging", Toast.LENGTH_SHORT).show()
        //     }
        // } else {
        //     Toast.makeText(this, "No Shimmer device connected", Toast.LENGTH_SHORT).show()
        // }

        Toast.makeText(this, "Shimmer general configuration - Coming soon", Toast.LENGTH_SHORT).show()
    }

    /**
     * Start SD logging on connected Shimmer device
     */
    fun startShimmerSDLogging() {
        android.util.Log.d("MainActivity", "[DEBUG_LOG] Starting Shimmer SD logging")

        // Check if any device is currently streaming or logging
        if (viewModel.isAnyShimmerDeviceStreaming()) {
            Toast.makeText(this, "Cannot start SD logging - device is streaming", Toast.LENGTH_SHORT).show()
            return
        }

        if (viewModel.isAnyShimmerDeviceSDLogging()) {
            Toast.makeText(this, "SD logging is already active", Toast.LENGTH_SHORT).show()
            return
        }

        // Start SD logging via ViewModel wrapper method
        viewModel.startShimmerSDLogging { success ->
            runOnUiThread {
                if (success) {
                    Toast.makeText(this@MainActivity, "SD logging started", Toast.LENGTH_SHORT).show()
                    android.util.Log.d("MainActivity", "[DEBUG_LOG] SD logging started successfully")
                } else {
                    Toast.makeText(this@MainActivity, "Failed to start SD logging", Toast.LENGTH_SHORT).show()
                    android.util.Log.e("MainActivity", "[DEBUG_LOG] Failed to start SD logging")
                }
            }
        }
    }

    /**
     * Stop SD logging on connected Shimmer device
     */
    fun stopShimmerSDLogging() {
        android.util.Log.d("MainActivity", "[DEBUG_LOG] Stopping Shimmer SD logging")

        // Check if any device is currently SD logging
        if (!viewModel.isAnyShimmerDeviceSDLogging()) {
            Toast.makeText(this, "No SD logging is currently active", Toast.LENGTH_SHORT).show()
            return
        }

        // Stop SD logging via ViewModel wrapper method
        viewModel.stopShimmerSDLogging { success ->
            runOnUiThread {
                if (success) {
                    Toast.makeText(this@MainActivity, "SD logging stopped", Toast.LENGTH_SHORT).show()
                    android.util.Log.d("MainActivity", "[DEBUG_LOG] SD logging stopped successfully")
                } else {
                    Toast.makeText(this@MainActivity, "Failed to stop SD logging", Toast.LENGTH_SHORT).show()
                    android.util.Log.e("MainActivity", "[DEBUG_LOG] Failed to stop SD logging")
                }
            }
        }
    }

    // Menu Handling - UI Enhancement

    /**
     * Creates the options menu for MainActivity
     */
    override fun onCreateOptionsMenu(menu: android.view.Menu?): Boolean {
        menuInflater.inflate(R.menu.main_menu, menu)
        return true
    }

    /**
     * Handles options menu item selections
     */
    override fun onOptionsItemSelected(item: android.view.MenuItem): Boolean =
        when (item.itemId) {
            R.id.action_settings -> {
                // Launch Settings Activity
                android.util.Log.d("MainActivity", "[DEBUG_LOG] Opening Settings")
                val intent = Intent(this, com.multisensor.recording.ui.SettingsActivity::class.java)
                startActivity(intent)
                true
            }
            R.id.action_network_config -> {
                // Launch Network Configuration Activity
                android.util.Log.d("MainActivity", "[DEBUG_LOG] Opening Network Configuration")
                val intent = Intent(this, com.multisensor.recording.ui.NetworkConfigActivity::class.java)
                startActivity(intent)
                true
            }
            R.id.action_file_browser -> {
                // Launch File Browser Activity
                android.util.Log.d("MainActivity", "[DEBUG_LOG] Opening File Browser")
                val intent = Intent(this, com.multisensor.recording.ui.FileViewActivity::class.java)
                startActivity(intent)
                true
            }
            R.id.action_shimmer_config -> {
                // Launch Shimmer Configuration Activity
                android.util.Log.d("MainActivity", "[DEBUG_LOG] Opening Shimmer Configuration")
                val intent = Intent(this, com.multisensor.recording.ui.ShimmerConfigActivity::class.java)
                startActivity(intent)
                true
            }
            R.id.action_test_flash_sync -> {
                // Test Flash Sync Signal - 
                android.util.Log.d("MainActivity", "[DEBUG_LOG] Testing Flash Sync")
                testFlashSync()
                true
            }
            R.id.action_test_beep_sync -> {
                // Test Beep Sync Signal - 
                android.util.Log.d("MainActivity", "[DEBUG_LOG] Testing Beep Sync")
                testBeepSync()
                true
            }
            R.id.action_test_clock_sync -> {
                // Test Clock Synchronization - 
                android.util.Log.d("MainActivity", "[DEBUG_LOG] Testing Clock Sync")
                testClockSync()
                true
            }
            R.id.action_sync_status -> {
                // Show Sync Status - 
                android.util.Log.d("MainActivity", "[DEBUG_LOG] Showing Sync Status")
                showSyncStatus()
                true
            }
            R.id.action_about -> {
                // Show About Dialog
                showAboutDialog()
                true
            }
            else -> super.onOptionsItemSelected(item)
        }

    /**
     * Shows About dialog with app information
     */
    private fun showAboutDialog() {
        val aboutMessage =
            """
            Multi-Sensor Recording System
            
            Version: 1.0.0
            Build: Complete
            
            Features:
            • Real-time status monitoring
            • Manual recording controls
            • Calibration capture feedback
            • Comprehensive settings interface
            • Adaptive frame rate control
            
            Developed with ❤️ for multi-sensor data collection
            """.trimIndent()

        AlertDialog
            .Builder(this)
            .setTitle("About Multi-Sensor Recording")
            .setMessage(aboutMessage)
            .setIcon(R.drawable.ic_multisensor_idle)
            .setPositiveButton("OK") { dialog, _ -> dialog.dismiss() }
            .show()

        android.util.Log.d("MainActivity", "[DEBUG_LOG] About dialog displayed")
    }

    // ===== Hand Segmentation Integration =====
    
    /**
     * Setup hand segmentation controls and integration
     */
    private fun setupHandSegmentation() {
        val handSegmentationControl = findViewById<HandSegmentationControlView>(R.id.handSegmentationControl)
        handSegmentationControl.setListener(this)
        
        // Initialize hand segmentation for current session if one exists
        viewModel.uiState.value.recordingSessionId?.let { sessionId ->
            handSegmentationManager.initializeForSession(sessionId, this)
        }
        
        logI("Hand segmentation controls initialized")
    }
    
    /**
     * Update hand segmentation controls when session changes
     */
    private fun updateHandSegmentationForSession(sessionId: String?) {
        sessionId?.let {
            handSegmentationManager.initializeForSession(it, this)
            val handSegmentationControl = findViewById<HandSegmentationControlView>(R.id.handSegmentationControl)
            handSegmentationControl.updateStatus(handSegmentationManager.getStatus())
            logI("Hand segmentation updated for session: $it")
        }
    }
    
    // ===== HandSegmentationManager.HandSegmentationListener Implementation =====
    
    override fun onHandDetectionStatusChanged(isEnabled: Boolean, handsDetected: Int) {
        runOnUiThread {
            val handSegmentationControl = findViewById<HandSegmentationControlView>(R.id.handSegmentationControl)
            handSegmentationControl.updateHandDetectionStatus(isEnabled, handsDetected)
        }
    }
    
    override fun onDatasetProgress(totalSamples: Int, leftHands: Int, rightHands: Int) {
        runOnUiThread {
            val handSegmentationControl = findViewById<HandSegmentationControlView>(R.id.handSegmentationControl)
            handSegmentationControl.updateDatasetProgress(totalSamples, leftHands, rightHands)
        }
    }
    
    override fun onDatasetSaved(datasetPath: String, totalSamples: Int) {
        runOnUiThread {
            val handSegmentationControl = findViewById<HandSegmentationControlView>(R.id.handSegmentationControl)
            handSegmentationControl.showDatasetSaved(datasetPath, totalSamples)
            Toast.makeText(this, "Dataset saved: $totalSamples samples", Toast.LENGTH_LONG).show()
        }
    }
    
    override fun onError(error: String) {
        runOnUiThread {
            val handSegmentationControl = findViewById<HandSegmentationControlView>(R.id.handSegmentationControl)
            handSegmentationControl.showError(error)
            android.util.Log.e("MainActivity", "Error: $error")
            binding.statusText.text = "Error: $error"
            Toast.makeText(this, "Error: $error", Toast.LENGTH_LONG).show()
        }
    }
    
    // ===== HandSegmentationControlView.HandSegmentationControlListener Implementation =====
    
    override fun onHandSegmentationToggled(enabled: Boolean) {
        handSegmentationManager.setEnabled(enabled)
        logI("Hand segmentation ${if (enabled) "enabled" else "disabled"}")
    }
    
    override fun onRealTimeProcessingToggled(enabled: Boolean) {
        handSegmentationManager.setRealTimeProcessing(enabled)
        logI("Real-time hand processing ${if (enabled) "enabled" else "disabled"}")
    }
    
    override fun onCroppedDatasetToggled(enabled: Boolean) {
        handSegmentationManager.setCroppedDatasetEnabled(enabled)
        logI("Cropped dataset creation ${if (enabled) "enabled" else "disabled"}")
    }
    
    override fun onSaveDatasetClicked() {
        handSegmentationManager.saveCroppedDataset { success, datasetPath, totalSamples ->
            runOnUiThread {
                if (success && datasetPath != null) {
                    logI("Hand dataset saved successfully: $datasetPath")
                } else {
                    Toast.makeText(this, "Failed to save dataset", Toast.LENGTH_SHORT).show()
                    logE("Failed to save hand dataset")
                }
            }
        }
    }
    
    override fun onClearDatasetClicked() {
        AlertDialog.Builder(this)
            .setTitle("Clear Dataset")
            .setMessage("Are you sure you want to clear the current hand dataset? This action cannot be undone.")
            .setPositiveButton("Clear") { _, _ ->
                handSegmentationManager.clearCurrentDataset()
                Toast.makeText(this, "Dataset cleared", Toast.LENGTH_SHORT).show()
                logI("Hand dataset cleared")
            }
            .setNegativeButton("Cancel", null)
            .show()
    }

    override fun onDestroy() {
        super.onDestroy()

        // Stop USB monitoring
        usbController.stopPeriodicScanning()

        // Ensure recording service is stopped when activity is destroyed
        if (viewModel.uiState.value.isRecording) {
            stopRecording()
        }

        // Cleanup Status Display System - UI Enhancements
        try {
            // Unregister battery receiver
            unregisterReceiver(batteryReceiver)
        } catch (e: Exception) {
            android.util.Log.w("MainActivity", "[DEBUG_LOG] Battery receiver was not registered or already unregistered")
        }

        // Cleanup MediaActionSound
        if (::mediaActionSound.isInitialized) {
            mediaActionSound.release()
        }

        // Remove all Handler callbacks to prevent memory leaks
        if (::statusUpdateHandler.isInitialized) {
            statusUpdateHandler.removeCallbacksAndMessages(null)
        }

        // Cleanup hand segmentation
        handSegmentationManager.cleanup()

        android.util.Log.d("MainActivity", "[DEBUG_LOG] Status monitoring system cleaned up")
    }

    // ========== PermissionController.PermissionCallback Implementation ==========
    
    override fun onAllPermissionsGranted() {
<<<<<<< HEAD
        android.util.Log.d("MainActivity", "[DEBUG_LOG] All permissions granted via PermissionManager")
        initializeRecordingSystemInternal()
=======
        android.util.Log.d("MainActivity", "[DEBUG_LOG] All permissions granted via PermissionController")
        initializeRecordingSystem()
>>>>>>> 291d8d8f
        binding.statusText.text = "All permissions granted - System ready"
    }

    override fun onPermissionsTemporarilyDenied(deniedPermissions: List<String>, grantedCount: Int, totalCount: Int) {
        android.util.Log.d("MainActivity", "[DEBUG_LOG] Permissions temporarily denied: ${deniedPermissions.size}")
        binding.statusText.text = "Permissions: $grantedCount/$totalCount granted - Some permissions denied"
    }

    override fun onPermissionsPermanentlyDenied(deniedPermissions: List<String>) {
        android.util.Log.d("MainActivity", "[DEBUG_LOG] Permissions permanently denied: ${deniedPermissions.size}")
        binding.statusText.text = "Permissions required - Please enable in Settings"
    }
    
    override fun onPermissionCheckStarted() {
        android.util.Log.d("MainActivity", "[DEBUG_LOG] Permission check started")
        binding.statusText.text = "Checking permissions..."
    }
    
    override fun onPermissionRequestCompleted() {
        android.util.Log.d("MainActivity", "[DEBUG_LOG] Permission request completed")
        // Final status will be set by other callbacks
    }
    
    override fun updateStatusText(text: String) {
        binding.statusText.text = text
    }
    
    override fun showPermissionButton(show: Boolean) {
        binding.requestPermissionsButton.visibility = if (show) android.view.View.VISIBLE else android.view.View.GONE
    }

    // ========== ShimmerManager.ShimmerCallback Implementation ==========
    
    override fun onDeviceSelected(address: String, name: String) {
        android.util.Log.d("MainActivity", "[DEBUG_LOG] Shimmer device selected via ShimmerManager:")
        android.util.Log.d("MainActivity", "[DEBUG_LOG] - Address: $address")
        android.util.Log.d("MainActivity", "[DEBUG_LOG] - Name: $name")
        
        selectedShimmerAddress = address
        selectedShimmerName = name
        
        // Update UI to reflect device selection
        binding.statusText.text = "Shimmer device selected: $name"
        updateSensorConnectionStatus(true, false) // Shimmer connected, thermal not connected
    }

    override fun onDeviceSelectionCancelled() {
        android.util.Log.d("MainActivity", "[DEBUG_LOG] Shimmer device selection cancelled")
        Toast.makeText(this, "Device selection cancelled", Toast.LENGTH_SHORT).show()
    }

    override fun onConnectionStatusChanged(connected: Boolean) {
        android.util.Log.d("MainActivity", "[DEBUG_LOG] Shimmer connection status changed: $connected")
        updateShimmerConnectionStatus(connected)
        
        val statusMessage = if (connected) "Shimmer device connected" else "Shimmer device disconnected"
        binding.statusText.text = statusMessage
        Toast.makeText(this, statusMessage, Toast.LENGTH_SHORT).show()
    }

    override fun onConfigurationComplete() {
        android.util.Log.d("MainActivity", "[DEBUG_LOG] Shimmer configuration completed")
        binding.statusText.text = "Shimmer configuration completed"
        Toast.makeText(this, "Shimmer configuration completed", Toast.LENGTH_SHORT).show()
    }

    // Disambiguated onError for ShimmerManager
    fun onShimmerError(message: String) {
        android.util.Log.e("MainActivity", "[DEBUG_LOG] Shimmer Manager error: $message")
        binding.statusText.text = "Shimmer Error: $message"
        Toast.makeText(this, "Shimmer Error: $message", Toast.LENGTH_LONG).show()
    }

    // ========== UsbController.UsbCallback Implementation ==========
    
    override fun onSupportedDeviceAttached(device: UsbDevice) {
        android.util.Log.d("MainActivity", "[DEBUG_LOG] Supported USB device attached via UsbController")
        android.util.Log.d("MainActivity", "[DEBUG_LOG] - Device: ${device.deviceName}")
        
        // Update thermal connection status
        updateThermalConnectionStatus(true)
        
        Toast.makeText(this, "TOPDON thermal camera connected: ${device.deviceName}", Toast.LENGTH_SHORT).show()
    }

    override fun onUnsupportedDeviceAttached(device: UsbDevice) {
        android.util.Log.d("MainActivity", "[DEBUG_LOG] Unsupported USB device attached")
        android.util.Log.d("MainActivity", "[DEBUG_LOG] - Device: ${device.deviceName}")
        
        Toast.makeText(this, "Unsupported USB device: ${device.deviceName}", Toast.LENGTH_SHORT).show()
    }

    override fun onDeviceDetached(device: UsbDevice) {
        android.util.Log.d("MainActivity", "[DEBUG_LOG] USB device detached")
        android.util.Log.d("MainActivity", "[DEBUG_LOG] - Device: ${device.deviceName}")
        
        // Update thermal connection status
        updateThermalConnectionStatus(false)
        
        Toast.makeText(this, "USB device disconnected: ${device.deviceName}", Toast.LENGTH_SHORT).show()
    }

    override fun onUsbError(message: String) {
        android.util.Log.e("MainActivity", "[DEBUG_LOG] USB Controller error: $message")
        binding.statusText.text = "USB Error: $message"
        Toast.makeText(this, "USB Error: $message", Toast.LENGTH_LONG).show()
    }

    override fun updateStatusText(text: String) {
        binding.statusText.text = text
    }

    override fun initializeRecordingSystem() {
        android.util.Log.d("MainActivity", "[DEBUG_LOG] Initializing recording system from USB controller")
        // Call the private initializeRecordingSystem method
        this.initializeRecordingSystemInternal()
    }

    override fun areAllPermissionsGranted(): Boolean {
        return AllAndroidPermissions.getDangerousPermissions().all { permission ->
            ContextCompat.checkSelfPermission(this, permission) == PackageManager.PERMISSION_GRANTED
        }
    }
}<|MERGE_RESOLUTION|>--- conflicted
+++ resolved
@@ -183,17 +183,7 @@
 
         // Handle USB device attachment
         usbController.handleUsbDeviceIntent(this, intent)
-    }
-
-    /**
-     * Check if all required permissions are granted (private method)
-     */
-<<<<<<< HEAD
-    private fun areAllPermissionsGrantedInternal(): Boolean =
-        AllAndroidPermissions.getDangerousPermissions().all { permission ->
-            ContextCompat.checkSelfPermission(this, permission) == PackageManager.PERMISSION_GRANTED
-        }
-=======
+
     private fun handleUsbDeviceIntent(intent: Intent) {
         android.util.Log.d("MainActivity", "[DEBUG_LOG] Handling USB device intent: ${intent.action}")
 
@@ -283,7 +273,6 @@
      */
     private fun areAllPermissionsGranted(): Boolean =
         permissionController.areAllPermissionsGranted(this)
->>>>>>> 291d8d8f
 
     override fun onStart() {
         super.onStart()
@@ -710,7 +699,6 @@
     }
 
     private fun checkPermissions() {
-<<<<<<< HEAD
         android.util.Log.d("MainActivity", "[DEBUG_LOG] Starting permission check via PermissionManager...")
 
         if (permissionManager.areAllPermissionsGranted(this)) {
@@ -746,10 +734,6 @@
         binding.statusText.text = "Permissions: $grantedCount/$totalCount granted - Some permissions denied"
 
         android.util.Log.i("MainActivity", "Temporary permission denial: ${temporarilyDenied.joinToString(", ")}")
-=======
-        android.util.Log.d("MainActivity", "[DEBUG_LOG] Delegating permission check to PermissionController")
-        permissionController.checkPermissions(this)
->>>>>>> 291d8d8f
     }
 
     // Removed - now handled by PermissionController
@@ -1556,13 +1540,8 @@
     // ========== PermissionController.PermissionCallback Implementation ==========
     
     override fun onAllPermissionsGranted() {
-<<<<<<< HEAD
         android.util.Log.d("MainActivity", "[DEBUG_LOG] All permissions granted via PermissionManager")
         initializeRecordingSystemInternal()
-=======
-        android.util.Log.d("MainActivity", "[DEBUG_LOG] All permissions granted via PermissionController")
-        initializeRecordingSystem()
->>>>>>> 291d8d8f
         binding.statusText.text = "All permissions granted - System ready"
     }
 
