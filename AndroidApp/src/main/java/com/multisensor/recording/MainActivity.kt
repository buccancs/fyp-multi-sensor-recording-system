package com.multisensor.recording

import android.content.Intent
import android.os.Bundle
import android.widget.Toast
import androidx.activity.enableEdgeToEdge
import androidx.appcompat.app.AlertDialog
import androidx.appcompat.app.AppCompatActivity
import androidx.lifecycle.Lifecycle
import androidx.lifecycle.ViewModelProvider
import androidx.lifecycle.lifecycleScope
import androidx.lifecycle.repeatOnLifecycle
import androidx.navigation.NavController
import androidx.navigation.fragment.NavHostFragment
import androidx.navigation.ui.AppBarConfiguration
import androidx.navigation.ui.navigateUp
import androidx.navigation.ui.setupActionBarWithNavController
import androidx.navigation.ui.setupWithNavController
import com.multisensor.recording.databinding.ActivityMainFragmentsBinding
import com.multisensor.recording.ui.MainUiState
import com.multisensor.recording.ui.MainViewModel
import com.multisensor.recording.ui.SettingsActivity
import com.multisensor.recording.util.Logger
import dagger.hilt.android.AndroidEntryPoint
import kotlinx.coroutines.launch
import javax.inject.Inject

@AndroidEntryPoint
class MainActivity : AppCompatActivity() {

    private lateinit var binding: ActivityMainFragmentsBinding
    private lateinit var viewModel: MainViewModel
    private lateinit var appBarConfiguration: AppBarConfiguration

    @Inject
    lateinit var logger: Logger

    override fun onCreate(savedInstanceState: Bundle?) {
        super.onCreate(savedInstanceState)
        enableEdgeToEdge()

        binding = ActivityMainFragmentsBinding.inflate(layoutInflater)
        setContentView(binding.root)

        try {
            viewModel = ViewModelProvider(this)[MainViewModel::class.java]

            setupNavigation()
            setupUI()
            observeViewModel()

            logger.info("MainActivity initialized with fragment architecture")

        } catch (e: Exception) {
            logger.error("Error during MainActivity initialization", e)
            showErrorDialog("Initialization Error", "Failed to initialize the application: ${e.message}")
        }
    }

    private fun setupNavigation() {
        setSupportActionBar(binding.toolbar)

<<<<<<< HEAD
        try {
            // Get NavController properly by first getting the NavHostFragment
            val navHostFragment = supportFragmentManager.findFragmentById(R.id.nav_host_fragment) as NavHostFragment
            val navController = navHostFragment.navController

            appBarConfiguration = AppBarConfiguration(
                setOf(
                    R.id.nav_recording, R.id.nav_devices,
                    R.id.nav_calibration, R.id.nav_files
                ),
                binding.drawerLayout
            )

            setupActionBarWithNavController(navController, appBarConfiguration)

            binding.navView.setupWithNavController(navController)

            binding.bottomNavigation.setupWithNavController(navController)

            binding.navView.setNavigationItemSelectedListener { menuItem ->
                when (menuItem.itemId) {
                    R.id.nav_settings -> {
                        startActivity(Intent(this, SettingsActivity::class.java))
                        binding.drawerLayout.closeDrawers()
                        true
                    }
                    R.id.nav_network_config -> {
                        showToast("Network Config - Coming Soon")
                        binding.drawerLayout.closeDrawers()
                        true
                    }
                    R.id.nav_shimmer_config -> {
                        showToast("Shimmer Config - Coming Soon")
                        binding.drawerLayout.closeDrawers()
                        true
                    }
                    R.id.nav_diagnostics -> {
                        showToast("Diagnostics - Coming Soon")
                        binding.drawerLayout.closeDrawers()
                        true
                    }
                    R.id.nav_about -> {
                        showToast("About - Coming Soon")
                        binding.drawerLayout.closeDrawers()
                        true
                    }
                    else -> {
                        val navHostFragment = supportFragmentManager.findFragmentById(R.id.nav_host_fragment) as NavHostFragment
                        val navController = navHostFragment.navController
                        navController.navigate(menuItem.itemId)
                        binding.drawerLayout.closeDrawers()
                        true
                    }
=======
        val navController = findNavController(R.id.nav_host_fragment)

        appBarConfiguration = AppBarConfiguration(
            setOf(
                R.id.nav_recording, R.id.nav_devices,
                R.id.nav_calibration, R.id.nav_files
            ),
            binding.drawerLayout
        )

        setupActionBarWithNavController(navController, appBarConfiguration)

        binding.navView.setupWithNavController(navController)

        binding.bottomNavigation.setupWithNavController(navController)

        binding.navView.setNavigationItemSelectedListener { menuItem ->
            when (menuItem.itemId) {
                R.id.nav_settings -> {
                    startActivity(Intent(this, SettingsActivity::class.java))
                    true
                }

                R.id.nav_network_config -> {
                    showToast("Network Config - Coming Soon")
                    true
                }

                R.id.nav_shimmer_config -> {
                    showToast("Shimmer Config - Coming Soon")
                    true
                }

                R.id.nav_diagnostics -> {
                    showToast("Diagnostics - Coming Soon")
                    true
                }

                R.id.nav_about -> {
                    showToast("About - Coming Soon")
                    true
                }

                else -> {
                    val navController = findNavController(R.id.nav_host_fragment)
                    navController.navigate(menuItem.itemId)
                    binding.drawerLayout.closeDrawers()
                    true
>>>>>>> 8b5d14e6
                }
            }

            logger.info("Navigation setup completed successfully")
            
        } catch (e: Exception) {
            logger.error("Error during navigation setup", e)
            showErrorDialog("Navigation Error", "Failed to setup navigation: ${e.message}")
        }
    }

    private fun setupUI() {
        // Removed manual navigation click listener since setupActionBarWithNavController handles this
    }

    private fun observeViewModel() {
        lifecycleScope.launch {
            repeatOnLifecycle(Lifecycle.State.STARTED) {
                viewModel.uiState.collect { state ->
                    updateUI(state)
                }
            }
        }
    }

    private fun updateUI(state: MainUiState) {
        binding.toolbar.title = when {
            state.isRecording -> "Recording - ${state.sessionDuration}"
            state.isCalibrating -> "Calibrating..."
            else -> "Multi-Sensor Recording"
        }

    }

    override fun onSupportNavigateUp(): Boolean {
        val navHostFragment = supportFragmentManager.findFragmentById(R.id.nav_host_fragment) as NavHostFragment
        val navController = navHostFragment.navController
        return navController.navigateUp(appBarConfiguration) || super.onSupportNavigateUp()
    }

    private fun showErrorDialog(title: String, message: String) {
        AlertDialog.Builder(this)
            .setTitle(title)
            .setMessage(message)
            .setPositiveButton("OK") { dialog, _ -> dialog.dismiss() }
            .show()
    }

    private fun showToast(message: String) {
        Toast.makeText(this, message, Toast.LENGTH_SHORT).show()
    }
}<|MERGE_RESOLUTION|>--- conflicted
+++ resolved
@@ -59,8 +59,6 @@
 
     private fun setupNavigation() {
         setSupportActionBar(binding.toolbar)
-
-<<<<<<< HEAD
         try {
             // Get NavController properly by first getting the NavHostFragment
             val navHostFragment = supportFragmentManager.findFragmentById(R.id.nav_host_fragment) as NavHostFragment
@@ -114,56 +112,6 @@
                         binding.drawerLayout.closeDrawers()
                         true
                     }
-=======
-        val navController = findNavController(R.id.nav_host_fragment)
-
-        appBarConfiguration = AppBarConfiguration(
-            setOf(
-                R.id.nav_recording, R.id.nav_devices,
-                R.id.nav_calibration, R.id.nav_files
-            ),
-            binding.drawerLayout
-        )
-
-        setupActionBarWithNavController(navController, appBarConfiguration)
-
-        binding.navView.setupWithNavController(navController)
-
-        binding.bottomNavigation.setupWithNavController(navController)
-
-        binding.navView.setNavigationItemSelectedListener { menuItem ->
-            when (menuItem.itemId) {
-                R.id.nav_settings -> {
-                    startActivity(Intent(this, SettingsActivity::class.java))
-                    true
-                }
-
-                R.id.nav_network_config -> {
-                    showToast("Network Config - Coming Soon")
-                    true
-                }
-
-                R.id.nav_shimmer_config -> {
-                    showToast("Shimmer Config - Coming Soon")
-                    true
-                }
-
-                R.id.nav_diagnostics -> {
-                    showToast("Diagnostics - Coming Soon")
-                    true
-                }
-
-                R.id.nav_about -> {
-                    showToast("About - Coming Soon")
-                    true
-                }
-
-                else -> {
-                    val navController = findNavController(R.id.nav_host_fragment)
-                    navController.navigate(menuItem.itemId)
-                    binding.drawerLayout.closeDrawers()
-                    true
->>>>>>> 8b5d14e6
                 }
             }
 
