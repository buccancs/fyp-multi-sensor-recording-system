--- conflicted
+++ resolved
@@ -6,11 +6,14 @@
 import android.view.TextureView
 import android.view.View
 import android.view.ViewGroup
+import android.widget.ImageView
+import android.widget.TextView
 import androidx.fragment.app.Fragment
 import androidx.fragment.app.activityViewModels
 import androidx.lifecycle.Lifecycle
 import androidx.lifecycle.lifecycleScope
 import androidx.lifecycle.repeatOnLifecycle
+import com.multisensor.recording.R
 import com.multisensor.recording.databinding.FragmentRecordingBinding
 import com.multisensor.recording.recording.CameraRecorder
 import com.multisensor.recording.ui.MainUiState
@@ -78,7 +81,7 @@
                 }
 
                 val textureView = binding.rgbCameraPreview
-                
+
                 textureView.surfaceTextureListener = object : TextureView.SurfaceTextureListener {
                     override fun onSurfaceTextureAvailable(surface: SurfaceTexture, width: Int, height: Int) {
                         lifecycleScope.launch {
@@ -90,7 +93,7 @@
                     override fun onSurfaceTextureDestroyed(surface: SurfaceTexture): Boolean = true
                     override fun onSurfaceTextureUpdated(surface: SurfaceTexture) {}
                 }
-                
+
                 if (textureView.isAvailable) {
                     initializeCameraWithRetry(textureView)
                 }
@@ -117,9 +120,10 @@
                 binding.previewPlaceholderText.visibility = View.GONE
                 Toast.makeText(requireContext(), "Camera preview ready", Toast.LENGTH_SHORT).show()
             } else {
+
                 binding.previewPlaceholderText.text = "Trying fallback camera mode..."
                 kotlinx.coroutines.delay(1000)
-                
+
                 binding.rgbCameraPreview.visibility = View.GONE
                 binding.previewPlaceholderText.apply {
                     visibility = View.VISIBLE
@@ -175,8 +179,6 @@
 
             sessionDurationText.text = state.sessionDuration
             currentFileSizeText.text = state.currentFileSize
-<<<<<<< HEAD
-=======
 
             updateSensorStatusIndicators()
         }
@@ -226,7 +228,6 @@
             icon.setColorFilter(androidx.core.content.ContextCompat.getColor(context, R.color.statusIndicatorDisconnected))
             text.text = "$sensorName\n$disconnectedText"
             text.contentDescription = "$sensorName sensor is $disconnectedText"
->>>>>>> b49f7e81
         }
     }
 
