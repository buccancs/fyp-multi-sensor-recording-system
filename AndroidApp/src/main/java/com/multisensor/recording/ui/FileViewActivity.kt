package com.multisensor.recording.ui

import android.annotation.SuppressLint
import android.content.Intent
import android.net.Uri
import android.os.Bundle
import android.text.Editable
import android.text.TextWatcher
import android.view.Menu
import android.view.MenuItem
import android.view.View
import android.widget.*
import android.widget.Toast
import androidx.activity.viewModels
import androidx.appcompat.app.AlertDialog
import androidx.appcompat.app.AppCompatActivity
import androidx.core.content.FileProvider
import androidx.lifecycle.Lifecycle
import androidx.lifecycle.lifecycleScope
import androidx.lifecycle.repeatOnLifecycle
import androidx.recyclerview.widget.LinearLayoutManager
import androidx.recyclerview.widget.RecyclerView
import com.multisensor.recording.util.AppLogger
import com.multisensor.recording.util.logD
import com.multisensor.recording.util.logE
import com.multisensor.recording.util.logI
import com.multisensor.recording.util.logW
import com.google.android.material.snackbar.Snackbar
import dagger.hilt.android.AndroidEntryPoint
import com.multisensor.recording.R
import com.multisensor.recording.recording.SessionInfo
import com.multisensor.recording.util.Logger
import kotlinx.coroutines.launch
import java.io.File
import java.text.SimpleDateFormat
import java.util.*
import javax.inject.Inject
import android.widget.Toast

@AndroidEntryPoint
class FileViewActivity : AppCompatActivity() {

    private val viewModel: FileViewViewModel by viewModels()

    @Inject
    lateinit var logger: Logger

    private lateinit var sessionsRecyclerView: RecyclerView
    private lateinit var filesRecyclerView: RecyclerView
    private lateinit var sessionInfoText: TextView
    private lateinit var searchEditText: EditText
    private lateinit var filterSpinner: Spinner
    private lateinit var progressBar: ProgressBar
    private lateinit var emptyStateText: TextView
    private lateinit var refreshButton: Button

    private lateinit var sessionsAdapter: SessionsAdapter
    private lateinit var filesAdapter: FilesAdapter

    private val dateFormatter = SimpleDateFormat("yyyy-MM-dd HH:mm:ss", Locale.getDefault())

    companion object {
        private const val AUTHORITY = "com.multisensor.recording.fileprovider"
    }

    override fun onCreate(savedInstanceState: Bundle?) {
        super.onCreate(savedInstanceState)
        setContentView(R.layout.activity_file_view)

        setupActionBar()
        initializeViews()
        setupRecyclerViews()
        setupEventListeners()
        observeUiState()

        logger.info("FileViewActivity created with MVVM architecture")
    }

    override fun onDestroy() {
        super.onDestroy()
        logger.info("FileViewActivity destroyed")
    }

    override fun onCreateOptionsMenu(menu: Menu): Boolean {
        menuInflater.inflate(R.menu.file_view_menu, menu)
        return true
    }

    override fun onOptionsItemSelected(item: MenuItem): Boolean =
        when (item.itemId) {
            R.id.action_refresh -> {
                viewModel.refreshSessions()
                true
            }

            R.id.action_delete_all -> {
                showDeleteAllDialog()
                true
            }

            R.id.action_export_all -> {
                showMessage("Export functionality coming soon")
                true
            }

            android.R.id.home -> {
                onBackPressedDispatcher.onBackPressed()
                true
            }

            else -> super.onOptionsItemSelected(item)
        }

    private fun setupActionBar() {
        supportActionBar?.apply {
            setDisplayHomeAsUpEnabled(true)
            setDisplayShowHomeEnabled(true)
            title = "File Browser"
        }
    }

    private fun initializeViews() {
        sessionsRecyclerView = findViewById(R.id.sessions_recycler_view)
        filesRecyclerView = findViewById(R.id.files_recycler_view)
        sessionInfoText = findViewById(R.id.session_info_text)
        searchEditText = findViewById(R.id.search_edit_text)
        filterSpinner = findViewById(R.id.filter_spinner)
        progressBar = findViewById(R.id.progress_bar)
        emptyStateText = findViewById(R.id.empty_state_text)
        refreshButton = findViewById(R.id.refresh_button)
    }

    private fun setupRecyclerViews() {
        sessionsAdapter = SessionsAdapter { session ->
            viewModel.selectSession(session)
        }
        sessionsRecyclerView.apply {
            layoutManager = LinearLayoutManager(this@FileViewActivity)
            adapter = sessionsAdapter
        }

        filesAdapter = FilesAdapter { fileItem ->
            handleFileClick(fileItem)
        }
        filesRecyclerView.apply {
            layoutManager = LinearLayoutManager(this@FileViewActivity)
            adapter = filesAdapter
        }
    }

    private fun setupEventListeners() {
        searchEditText.addTextChangedListener(object : TextWatcher {
            override fun beforeTextChanged(s: CharSequence?, start: Int, count: Int, after: Int) {}
            override fun onTextChanged(s: CharSequence?, start: Int, before: Int, count: Int) {
                viewModel.onSearchQueryChanged(s.toString())
            }

            override fun afterTextChanged(s: Editable?) {}
        })

        val filterOptions = arrayOf("All Files", "Video Files", "RAW Images", "Thermal Data", "Recent Sessions")
        val filterAdapter = ArrayAdapter(this, android.R.layout.simple_spinner_item, filterOptions)
        filterAdapter.setDropDownViewResource(android.R.layout.simple_spinner_dropdown_item)
        filterSpinner.adapter = filterAdapter

        filterSpinner.onItemSelectedListener = object : AdapterView.OnItemSelectedListener {
            override fun onItemSelected(parent: AdapterView<*>?, view: View?, position: Int, id: Long) {
                viewModel.applyFilter(position)
            }

            override fun onNothingSelected(parent: AdapterView<*>?) {}
        }

        refreshButton.setOnClickListener {
            viewModel.refreshSessions()
        }
    }

    private fun observeUiState() {
        lifecycleScope.launch {
            repeatOnLifecycle(Lifecycle.State.STARTED) {
                viewModel.uiState.collect { state ->
                    render(state)
                }
            }
        }
    }

    private fun render(state: FileViewUiState) {
        progressBar.visibility = if (state.isLoadingSessions || state.isLoadingFiles) View.VISIBLE else View.GONE

        emptyStateText.visibility = if (state.showEmptyState) View.VISIBLE else View.GONE

        sessionsAdapter.submitList(state.sessions)

        filesAdapter.submitList(state.sessionFiles)

        state.selectedSession?.let { session ->
            updateSessionInfo(session)
        } ?: run {
            sessionInfoText.text = "No session selected"
        }

        state.errorMessage?.let { error ->
            showError(error)
            viewModel.clearError()
        }
    }

    private fun updateSessionInfo(session: SessionItem) {
        val info = buildString {
            append("Session: ${session.sessionId}\n")
            append("Name: ${session.name}\n")
            append("Start: ${dateFormatter.format(Date(session.startTime))}\n")
            if (session.endTime > 0) {
                append("End: ${dateFormatter.format(Date(session.endTime))}\n")
                append("Duration: ${session.formattedDuration}\n")
            } else {
                append("Status: ${session.status}\n")
            }
            append("Files: ${session.fileCount}\n")
            append("Size: ${formatFileSize(session.totalSize)}\n")
            append("Devices: ${session.deviceTypes.joinToString(", ")}")
        }
        sessionInfoText.text = info
    }

    private fun handleFileClick(fileItem: FileItem) {
        AlertDialog.Builder(this)
            .setTitle(fileItem.file.name)
            .setMessage(
                "File size: ${formatFileSize(fileItem.file.length())}\nLast modified: ${
                    dateFormatter.format(
                        Date(fileItem.file.lastModified())
                    )
                }"
            )
            .setPositiveButton("Open") { _, _ ->
                openFile(fileItem)
            }
            .setNeutralButton("Share") { _, _ ->
                shareFile(fileItem)
            }
            .setNegativeButton("Delete") { _, _ ->
                confirmDeleteFile(fileItem)
            }
            .show()
    }

    private fun openFile(fileItem: FileItem) {
        try {
            val uri = FileProvider.getUriForFile(this, AUTHORITY, fileItem.file)
            val intent = Intent(Intent.ACTION_VIEW).apply {
                setDataAndType(uri, getMimeType(fileItem.type))
                addFlags(Intent.FLAG_GRANT_READ_URI_PERMISSION)
            }
            startActivity(Intent.createChooser(intent, "Open with"))
        } catch (e: Exception) {
            showError("Failed to open file: ${e.message}")
        }
    }

    private fun shareFile(fileItem: FileItem) {
        try {
            val uri = FileProvider.getUriForFile(this, AUTHORITY, fileItem.file)
            val intent = Intent(Intent.ACTION_SEND).apply {
                type = getMimeType(fileItem.type)
                putExtra(Intent.EXTRA_STREAM, uri)
                addFlags(Intent.FLAG_GRANT_READ_URI_PERMISSION)
            }
            startActivity(Intent.createChooser(intent, "Share file"))
        } catch (e: Exception) {
            showError("Failed to share file: ${e.message}")
        }
    }

    private fun confirmDeleteFile(fileItem: FileItem) {
        AlertDialog.Builder(this)
            .setTitle("Delete File")
            .setMessage("Are you sure you want to delete ${fileItem.file.name}?")
            .setPositiveButton("Delete") { _, _ ->
                viewModel.deleteFile(fileItem)
            }
            .setNegativeButton("Cancel", null)
            .show()
    }

    private fun showDeleteAllDialog() {
        AlertDialog.Builder(this)
            .setTitle("Delete All Sessions")
            .setMessage("Are you sure you want to delete all recording sessions? This action cannot be undone.")
            .setPositiveButton("Delete All") { _, _ ->
                viewModel.deleteAllSessions()
            }
            .setNegativeButton("Cancel", null)
            .show()
    }

    @SuppressLint("DefaultLocale")
    private fun formatDuration(durationMs: Long): String {
        val seconds = durationMs / 1000
        val minutes = seconds / 60
        val hours = minutes / 60
        return when {
            hours > 0 -> String.format("%d:%02d:%02d", hours, minutes % 60, seconds % 60)
            minutes > 0 -> String.format("%d:%02d", minutes, seconds % 60)
            else -> "${seconds}s"
        }
    }

    @SuppressLint("DefaultLocale")
    private fun formatFileSize(bytes: Long): String {
        return when {
            bytes >= 1024 * 1024 * 1024 -> String.format("%.1f GB", bytes / (1024.0 * 1024.0 * 1024.0))
            bytes >= 1024 * 1024 -> String.format("%.1f MB", bytes / (1024.0 * 1024.0))
            bytes >= 1024 -> String.format("%.1f KB", bytes / 1024.0)
            else -> "$bytes B"
        }
    }

    private fun getMimeType(fileType: FileType): String {
        return when (fileType) {
<<<<<<< HEAD
            FileType.VIDEO -> "video/*"
            FileType.THERMAL -> "application/octet-stream"
            FileType.GSR -> "text/csv"
            FileType.METADATA -> "application/json"
            FileType.LOG -> "text/plain"
            else -> "application/octet-stream"
=======
            FileType.VIDEO -> "video/mp4"
            FileType.RAW_IMAGE -> "image/*"
            FileType.THERMAL_DATA -> "application/octet-stream"
>>>>>>> 36b94cc6
        }
    }

    private fun showMessage(message: String) {
<<<<<<< HEAD
        findViewById<View>(android.R.id.content)?.let { view ->
            Snackbar.make(view, message, Snackbar.LENGTH_SHORT).show()
        }
    }

    private fun showError(message: String) {
        findViewById<View>(android.R.id.content)?.let { view ->
            Snackbar.make(view, message, Snackbar.LENGTH_LONG)
                .setBackgroundTint(getColor(android.R.color.holo_red_dark))
                .show()
        }
=======
        Toast.makeText(this, message, Toast.LENGTH_SHORT).show()
    }

    private fun showError(error: String) {
        Toast.makeText(this, "Error: $error", Toast.LENGTH_LONG).show()
        android.util.Log.e("FileViewActivity", error)
>>>>>>> 36b94cc6
    }
}<|MERGE_RESOLUTION|>--- conflicted
+++ resolved
@@ -320,23 +320,16 @@
 
     private fun getMimeType(fileType: FileType): String {
         return when (fileType) {
-<<<<<<< HEAD
             FileType.VIDEO -> "video/*"
             FileType.THERMAL -> "application/octet-stream"
             FileType.GSR -> "text/csv"
             FileType.METADATA -> "application/json"
             FileType.LOG -> "text/plain"
             else -> "application/octet-stream"
-=======
-            FileType.VIDEO -> "video/mp4"
-            FileType.RAW_IMAGE -> "image/*"
-            FileType.THERMAL_DATA -> "application/octet-stream"
->>>>>>> 36b94cc6
         }
     }
 
     private fun showMessage(message: String) {
-<<<<<<< HEAD
         findViewById<View>(android.R.id.content)?.let { view ->
             Snackbar.make(view, message, Snackbar.LENGTH_SHORT).show()
         }
@@ -348,13 +341,5 @@
                 .setBackgroundTint(getColor(android.R.color.holo_red_dark))
                 .show()
         }
-=======
-        Toast.makeText(this, message, Toast.LENGTH_SHORT).show()
-    }
-
-    private fun showError(error: String) {
-        Toast.makeText(this, "Error: $error", Toast.LENGTH_LONG).show()
-        android.util.Log.e("FileViewActivity", error)
->>>>>>> 36b94cc6
     }
 }