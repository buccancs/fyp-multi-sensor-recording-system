--- conflicted
+++ resolved
@@ -319,15 +319,9 @@
 
     private fun getMimeType(fileType: FileType): String {
         return when (fileType) {
-<<<<<<< HEAD
             FileType.VIDEO -> "video/mp4"
             FileType.RAW_IMAGE -> "image/*"
             FileType.THERMAL_DATA -> "application/octet-stream"
-=======
-            FileType.VIDEO -> "video"
-            FileType.RAW_IMAGE -> "image"
-            FileType.THERMAL_DATA -> "thermal"
->>>>>>> a5115ab7
         }
     }
 
@@ -335,13 +329,8 @@
         Toast.makeText(this, message, Toast.LENGTH_SHORT).show()
     }
 
-<<<<<<< HEAD
     private fun showError(error: String) {
         Toast.makeText(this, "Error: $error", Toast.LENGTH_LONG).show()
         android.util.Log.e("FileViewActivity", error)
-=======
-    private fun showError(message: String) {
-        Toast.makeText(this, message, Toast.LENGTH_LONG).show()
->>>>>>> a5115ab7
     }
 }