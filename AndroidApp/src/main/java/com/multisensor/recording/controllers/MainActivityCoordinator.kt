package com.multisensor.recording.controllers

import com.multisensor.recording.util.AppLogger
import com.multisensor.recording.util.logI
import com.multisensor.recording.util.logE

import android.app.Activity
import android.content.Context
import android.content.Intent
import android.content.SharedPreferences
import android.hardware.usb.UsbDevice
import android.view.TextureView
import android.view.View
import android.widget.TextView
import android.widget.Toast
import androidx.activity.result.ActivityResultLauncher
import androidx.lifecycle.LifecycleCoroutineScope
import com.multisensor.recording.ui.MainViewModel
import org.json.JSONObject
import javax.inject.Inject
import javax.inject.Singleton

/**
 * Main coordinator that orchestrates interactions between all feature controllers.
 * This class serves as the central coordination point for MainActivity, managing
 * communication and dependencies between different feature controllers.
 * 
 * Follows the Coordinator pattern to reduce MainActivity complexity and improve
 * separation of concerns while maintaining feature integration.
 * 
 * Features implemented:
 * - ✅ Complete integration with MainActivity refactoring
 * - ✅ Coordinator state persistence across app restarts
 * - ✅ Coordinator-level error handling and recovery
 * - ✅ Feature dependency validation and management
 */
@Singleton
class MainActivityCoordinator @Inject constructor(
    private val permissionController: PermissionController,
    private val usbController: UsbController,
    private val shimmerController: ShimmerController,
    private val recordingController: RecordingController,
    private val calibrationController: CalibrationController,
    private val networkController: NetworkController,
    private val statusDisplayController: StatusDisplayController,
    private val uiController: UIController,
    private val menuController: MenuController
) {
    
    companion object {
        private const val COORDINATOR_PREFS_NAME = "coordinator_state"
        private const val PREF_COORDINATOR_STATE = "coordinator_state_json"
        private const val PREF_FEATURE_DEPENDENCIES = "feature_dependencies"
        private const val PREF_ERROR_RECOVERY_STATE = "error_recovery_state"
    }
    
    /**
     * Coordinator state for persistence across app restarts
     */
    data class CoordinatorState(
        val isInitialized: Boolean,
        val activeFeatures: Set<String>,
        val lastInitTimestamp: Long,
        val errorCount: Int = 0,
        val lastErrorTimestamp: Long = 0
    )
    
    /**
     * Feature dependency validation result
     */
    data class DependencyValidationResult(
        val isValid: Boolean,
        val missingDependencies: List<String>,
        val conflictingFeatures: List<String>
    )
    
    /**
     * Interface for coordinator callbacks to MainActivity
     */
    interface CoordinatorCallback {
        fun updateStatusText(text: String)
        fun showToast(message: String, duration: Int = Toast.LENGTH_SHORT)
        fun runOnUiThread(action: () -> Unit)
        fun getContentView(): View
        fun getStreamingIndicator(): View?
        fun getStreamingLabel(): View?
        fun getStreamingDebugOverlay(): TextView?
        fun showPermissionButton(show: Boolean)
        
        // UI Controller callback methods
        fun getContext(): android.content.Context
        fun getStatusText(): TextView?
        fun getStartRecordingButton(): View?
        fun getStopRecordingButton(): View?
        fun getCalibrationButton(): View?
        fun getPcConnectionIndicator(): View?
        fun getShimmerConnectionIndicator(): View?
        fun getThermalConnectionIndicator(): View?
        fun getPcConnectionStatus(): TextView?
        fun getShimmerConnectionStatus(): TextView?
        fun getThermalConnectionStatus(): TextView?
        fun getBatteryLevelText(): TextView?
        fun getRecordingIndicator(): View?
        fun getRequestPermissionsButton(): View?
        fun getShimmerStatusText(): TextView?
    }
    
    private var callback: CoordinatorCallback? = null
    private var isInitialized = false
    private var currentState: CoordinatorState? = null
    private val activeFeatures = mutableSetOf<String>()
    private var errorRecoveryAttempts = 0
    
    /**
     * Initialize the coordinator and all feature controllers
     */
    fun initialize(callback: CoordinatorCallback) {
        android.util.Log.d("MainActivityCoordinator", "[DEBUG_LOG] Initializing coordinator with all feature controllers")
        
        this.callback = callback
        
        try {
            // Restore previous state if available
            currentState = restoreCoordinatorState(callback.getContext())
            if (currentState != null) {
                android.util.Log.d("MainActivityCoordinator", "[DEBUG_LOG] Restored previous coordinator state")
                activeFeatures.addAll(currentState!!.activeFeatures)
            }
            
            // Initialize all controllers with their respective callbacks
            setupPermissionController()
            setupUsbController()
            setupShimmerController()
            setupRecordingController()
            setupCalibrationController()
            setupNetworkController()
            setupStatusDisplayController()
            setupUIController()
            setupMenuController()
            
            // Create and save current state
            currentState = CoordinatorState(
                isInitialized = true,
                activeFeatures = activeFeatures.toSet(),
                lastInitTimestamp = System.currentTimeMillis(),
                errorCount = currentState?.errorCount ?: 0,
                lastErrorTimestamp = currentState?.lastErrorTimestamp ?: 0
            )
            
            saveCoordinatorState(callback.getContext(), currentState!!)
            
            isInitialized = true
            android.util.Log.d("MainActivityCoordinator", "[DEBUG_LOG] Coordinator initialization complete")
        } catch (e: Exception) {
            android.util.Log.e("MainActivityCoordinator", "[DEBUG_LOG] Coordinator initialization failed: ${e.message}")
            handleCoordinatorError("initialization", e)
        }
    }
    
    /**
     * Setup PermissionController with callback
     */
    private fun setupPermissionController() {
        permissionController.setCallback(object : PermissionController.PermissionCallback {
            override fun onAllPermissionsGranted() {
                android.util.Log.d("MainActivityCoordinator", "[DEBUG_LOG] All permissions granted - initializing recording system")
                // Coordinate with recording controller to initialize system
                // This will be implemented when MainActivity integration is complete
            }
            
            override fun onPermissionsTemporarilyDenied(deniedPermissions: List<String>, grantedCount: Int, totalCount: Int) {
                callback?.updateStatusText("Permissions: $grantedCount/$totalCount granted - Some permissions denied")
            }
            
            override fun onPermissionsPermanentlyDenied(deniedPermissions: List<String>) {
                callback?.updateStatusText("Permissions required - Please enable in Settings")
            }
            
            override fun onPermissionCheckStarted() {
                callback?.updateStatusText("Checking permissions...")
            }
            
            override fun onPermissionRequestCompleted() {
                // Permission request completed - update UI accordingly
            }
            
            override fun updateStatusText(text: String) {
                callback?.updateStatusText(text)
            }
            
            override fun showPermissionButton(show: Boolean) {
                callback?.showPermissionButton(show)
            }
        })
    }
    
    /**
     * Setup UsbController with callback
     */
    private fun setupUsbController() {
        usbController.setCallback(object : UsbController.UsbCallback {
            override fun onSupportedDeviceAttached(device: UsbDevice) {
                android.util.Log.d("MainActivityCoordinator", "[DEBUG_LOG] Supported USB device attached - coordinating with other controllers")
                callback?.updateStatusText("Topdon thermal camera connected - Ready for recording")
            }
            
            override fun onUnsupportedDeviceAttached(device: UsbDevice) {
                android.util.Log.d("MainActivityCoordinator", "[DEBUG_LOG] Unsupported USB device attached")
            }
            
            override fun onDeviceDetached(device: UsbDevice) {
                callback?.updateStatusText("USB device disconnected")
            }
            
            override fun onUsbError(message: String) {
                callback?.showToast("USB Error: $message", Toast.LENGTH_LONG)
            }
            
            override fun updateStatusText(text: String) {
                callback?.updateStatusText(text)
            }
            
            override fun initializeRecordingSystem() {
                // Coordinate with recording controller
                // This will be implemented when MainActivity integration is complete
            }
            
            override fun areAllPermissionsGranted(): Boolean {
                // Coordinate with permission controller
                return callback?.getContext()?.let { context ->
                    permissionController.areAllPermissionsGranted(context)
                } ?: false
            }
            
<<<<<<< HEAD
            override fun getContext(): android.content.Context {
                return callback?.getContext() ?: throw IllegalStateException("Context not available")
            }
            
            override fun showToast(message: String, duration: Int) {
                callback?.showToast(message, duration)
            }
=======
            override fun showToast(message: String, duration: Int) {
                callback?.showToast(message, duration)
            }
            
            override fun getContext(): Context {
                return callback?.getContext() ?: throw IllegalStateException("Context not available")
            }
>>>>>>> c2082ee8
        })
    }
    
    /**
     * Setup ShimmerController with callback
     */
    private fun setupShimmerController() {
        shimmerController.setCallback(object : ShimmerController.ShimmerCallback {
            override fun onDeviceSelected(address: String, name: String) {
                callback?.updateStatusText("Shimmer device selected: $name")
            }
            
            override fun onDeviceSelectionCancelled() {
                callback?.updateStatusText("Shimmer device selection cancelled")
            }
            
            override fun onConnectionStatusChanged(connected: Boolean) {
                val status = if (connected) "connected" else "disconnected"
                callback?.updateStatusText("Shimmer device $status")
            }
            
            override fun onConfigurationComplete() {
                callback?.showToast("Shimmer configuration completed")
            }
            
            override fun onShimmerError(message: String) {
                callback?.showToast("Shimmer Error: $message", Toast.LENGTH_LONG)
            }
            
            override fun updateStatusText(text: String) {
                callback?.updateStatusText(text)
            }
            
            override fun showToast(message: String, duration: Int) {
                callback?.showToast(message, duration)
            }
            
            override fun runOnUiThread(action: () -> Unit) {
                callback?.runOnUiThread(action)
            }
        })
    }
    
    /**
     * Setup RecordingController with callback
     */
    private fun setupRecordingController() {
        recordingController.setCallback(object : RecordingController.RecordingCallback {
            override fun onRecordingInitialized() {
                callback?.updateStatusText("Recording system initialized - Ready to record")
            }
            
            override fun onRecordingStarted() {
                callback?.updateStatusText("Recording in progress...")
                // Coordinate with network controller to update streaming UI
                callback?.getContext()?.let { context ->
                    networkController.updateStreamingUI(context, true)
                }
            }
            
            override fun onRecordingStopped() {
                callback?.updateStatusText("Recording stopped - Processing data...")
                // Coordinate with network controller to update streaming UI
                callback?.getContext()?.let { context ->
                    networkController.updateStreamingUI(context, false)
                }
            }
            
            override fun onRecordingError(message: String) {
                callback?.showToast("Recording Error: $message", Toast.LENGTH_LONG)
            }
            
            override fun updateStatusText(text: String) {
                callback?.updateStatusText(text)
            }
            
            override fun showToast(message: String, duration: Int) {
                callback?.showToast(message, duration)
            }
        })
    }
    
    /**
     * Setup CalibrationController with callback
     */
    private fun setupCalibrationController() {
        calibrationController.setCallback(object : CalibrationController.CalibrationCallback {
            override fun onCalibrationStarted() {
                callback?.updateStatusText("Calibration in progress...")
            }
            
            override fun onCalibrationCompleted(calibrationId: String) {
                callback?.updateStatusText("Calibration completed - ID: $calibrationId")
            }
            
            override fun onCalibrationFailed(errorMessage: String) {
                callback?.showToast("Calibration failed: $errorMessage", Toast.LENGTH_LONG)
            }
            
            override fun onSyncTestCompleted(success: Boolean, message: String) {
                val status = if (success) "✅" else "❌"
                callback?.showToast("$status $message")
            }
            
            override fun updateStatusText(text: String) {
                callback?.updateStatusText(text)
            }
            
            override fun showToast(message: String, duration: Int) {
                callback?.showToast(message, duration)
            }
            
            override fun runOnUiThread(action: () -> Unit) {
                callback?.runOnUiThread(action)
            }
            
            override fun getContentView(): View {
                return callback?.getContentView() ?: throw IllegalStateException("Content view not available")
            }
            
            override fun getContext(): Context {
                return callback?.getContext() ?: throw IllegalStateException("Context not available")
            }
        })
    }
    
    /**
     * Setup NetworkController with callback
     */
    private fun setupNetworkController() {
        networkController.setCallback(object : NetworkController.NetworkCallback {
            override fun onStreamingStarted() {
                callback?.updateStatusText("Streaming started")
            }
            
            override fun onStreamingStopped() {
                callback?.updateStatusText("Streaming stopped")
            }
            
            override fun onNetworkStatusChanged(connected: Boolean) {
                val status = if (connected) "connected" else "disconnected"
                callback?.updateStatusText("Network $status")
            }
            
            override fun onStreamingError(message: String) {
                callback?.showToast("Streaming Error: $message", Toast.LENGTH_LONG)
            }
            
            override fun onStreamingQualityChanged(quality: NetworkController.StreamingQuality) {
                callback?.updateStatusText("Streaming quality: ${quality.displayName}")
            }
            
            override fun onNetworkRecovery(networkType: String) {
                callback?.updateStatusText("Network recovered: $networkType")
                callback?.showToast("Network recovered: $networkType", Toast.LENGTH_SHORT)
            }
            
            override fun updateStatusText(text: String) {
                callback?.updateStatusText(text)
            }
            
            override fun showToast(message: String, duration: Int) {
                callback?.showToast(message, duration)
            }
            
            override fun getStreamingIndicator(): View? {
                return callback?.getStreamingIndicator()
            }
            
            override fun getStreamingLabel(): View? {
                return callback?.getStreamingLabel()
            }
            
            override fun getStreamingDebugOverlay(): TextView? {
                return callback?.getStreamingDebugOverlay()
            }
            
            override fun onProtocolChanged(protocol: NetworkController.StreamingProtocol) {
                callback?.updateStatusText("Protocol: ${protocol.displayName}")
            }
            
            override fun onBandwidthEstimated(bandwidth: Long, method: NetworkController.BandwidthEstimationMethod) {
                val bandwidthMbps = bandwidth / 1_000_000.0
                callback?.updateStatusText("Bandwidth: ${String.format("%.1f", bandwidthMbps)}Mbps")
            }
            
            override fun onFrameDropped(reason: String) {
                callback?.updateStatusText("Frame dropped: $reason")
            }
            
            override fun onEncryptionStatusChanged(enabled: Boolean) {
                val status = if (enabled) "Enabled" else "Disabled"
                callback?.updateStatusText("Encryption: $status")
            }
            
<<<<<<< HEAD
            override fun getContext(): android.content.Context {
=======
            override fun getContext(): Context {
>>>>>>> c2082ee8
                return callback?.getContext() ?: throw IllegalStateException("Context not available")
            }
        })
    }
    
    /**
     * Setup StatusDisplayController with callback
     */
    private fun setupStatusDisplayController() {
        statusDisplayController.setCallback(object : StatusDisplayController.StatusDisplayCallback {
            override fun onBatteryLevelChanged(level: Int, color: Int) {
                // Battery level updates handled by controller
            }
            
            override fun onConnectionStatusChanged(type: StatusDisplayController.ConnectionType, connected: Boolean) {
                val statusText = when (type) {
                    StatusDisplayController.ConnectionType.PC -> if (connected) "PC connected" else "PC disconnected"
                    StatusDisplayController.ConnectionType.SHIMMER -> if (connected) "Shimmer connected" else "Shimmer disconnected"
                    StatusDisplayController.ConnectionType.THERMAL -> if (connected) "Thermal connected" else "Thermal disconnected"
                }
                callback?.updateStatusText(statusText)
            }
            
            override fun onStatusMonitoringInitialized() {
                callback?.updateStatusText("Status monitoring initialized")
            }
            
            override fun onStatusMonitoringError(message: String) {
                callback?.showToast("Status Error: $message", Toast.LENGTH_LONG)
            }
            
            override fun updateStatusText(text: String) {
                callback?.updateStatusText(text)
            }
            
            override fun runOnUiThread(action: () -> Unit) {
                callback?.runOnUiThread(action)
            }
            
            override fun registerBroadcastReceiver(receiver: android.content.BroadcastReceiver, filter: android.content.IntentFilter): android.content.Intent? {
                // Simple delegation to callback - remove complex error handling
                return try {
                    callback?.getContext()?.registerReceiver(receiver, filter)
                } catch (e: Exception) {
                    android.util.Log.e("MainActivityCoordinator", "Failed to register broadcast receiver", e)
                    null
                }
            }
            
            override fun unregisterBroadcastReceiver(receiver: android.content.BroadcastReceiver) {
                try {
                    callback?.getContext()?.unregisterReceiver(receiver)
                } catch (e: Exception) {
                    android.util.Log.e("MainActivityCoordinator", "Failed to unregister broadcast receiver", e)
                }
            }
            
            override fun getBatteryLevelText(): TextView? {
                return callback?.getBatteryLevelText()
            }
            
            override fun getPcConnectionStatus(): TextView? {
                return callback?.getPcConnectionStatus()
            }
            
            override fun getPcConnectionIndicator(): View? {
                return callback?.getPcConnectionIndicator()
            }
            
            override fun getShimmerConnectionStatus(): TextView? {
                // Get Shimmer connection status text view access via coordinator callback
                return callback?.getShimmerConnectionStatus()
            }
            
            override fun getShimmerConnectionIndicator(): View? {
                // Get Shimmer connection indicator view access via coordinator callback
                return callback?.getShimmerConnectionIndicator()
            }
            
            override fun getThermalConnectionStatus(): TextView? {
                return callback?.getThermalConnectionStatus()
            }
            
            override fun getThermalConnectionIndicator(): View? {
                return callback?.getThermalConnectionIndicator()
            }
        })
    }
    
    /**
     * Setup UIController with callback
     */
    private fun setupUIController() {
        uiController.setCallback(object : UIController.UICallback {
            override fun onUIComponentsInitialized() {
                android.util.Log.d("MainActivityCoordinator", "[DEBUG_LOG] UI components initialized")
            }
            
            override fun onUIStateUpdated(state: com.multisensor.recording.ui.MainUiState) {
                // UI state updated - handled by controller
            }
            
            override fun onUIError(message: String) {
                callback?.showToast("UI Error: $message", Toast.LENGTH_LONG)
            }
            
            override fun updateStatusText(text: String) {
                callback?.updateStatusText(text)
            }
            
            override fun showToast(message: String, duration: Int) {
                callback?.showToast(message, duration)
            }
            
            override fun runOnUiThread(action: () -> Unit) {
                callback?.runOnUiThread(action)
            }
            
            override fun getContext(): android.content.Context {
                return callback?.getContext() ?: throw IllegalStateException("Context not available")
            }
            
            override fun getStatusText(): TextView? {
                return callback?.getStatusText()
            }
            
            override fun getStartRecordingButton(): View? {
                return callback?.getStartRecordingButton()
            }
            
            override fun getStopRecordingButton(): View? {
                return callback?.getStopRecordingButton()
            }
            
            override fun getCalibrationButton(): View? {
                return callback?.getCalibrationButton()
            }
            
            override fun getPcConnectionIndicator(): View? {
                return callback?.getPcConnectionIndicator()
            }
            
            override fun getShimmerConnectionIndicator(): View? {
                return callback?.getShimmerConnectionIndicator()
            }
            
            override fun getThermalConnectionIndicator(): View? {
                return callback?.getThermalConnectionIndicator()
            }
            
            override fun getPcConnectionStatus(): TextView? {
                return callback?.getPcConnectionStatus()
            }
            
            override fun getShimmerConnectionStatus(): TextView? {
                return callback?.getShimmerConnectionStatus()
            }
            
            override fun getThermalConnectionStatus(): TextView? {
                return callback?.getThermalConnectionStatus()
            }
            
            override fun getBatteryLevelText(): TextView? {
                return callback?.getBatteryLevelText()
            }
            
            override fun getRecordingIndicator(): View? {
                return callback?.getRecordingIndicator()
            }
            
            override fun getStreamingIndicator(): View? {
                return callback?.getStreamingIndicator()
            }
            
            override fun getStreamingLabel(): View? {
                return callback?.getStreamingLabel()
            }
            
            override fun getStreamingDebugOverlay(): TextView? {
                return callback?.getStreamingDebugOverlay()
            }
            
            override fun getRequestPermissionsButton(): View? {
                return callback?.getRequestPermissionsButton()
            }
            
            override fun getShimmerStatusText(): TextView? {
                return callback?.getShimmerStatusText()
            }
        })
    }
    
    /**
     * Setup MenuController with callback
     */
    private fun setupMenuController() {
        menuController.setCallback(object : MenuController.MenuCallback {
            override fun onMenuItemSelected(itemId: Int): Boolean {
                android.util.Log.d("MainActivityCoordinator", "[DEBUG_LOG] Menu item selected: $itemId")
                return true
            }
            
            override fun onAboutDialogRequested() {
                android.util.Log.d("MainActivityCoordinator", "[DEBUG_LOG] About dialog requested")
            }
            
            override fun onSettingsRequested() {
                android.util.Log.d("MainActivityCoordinator", "[DEBUG_LOG] Settings requested")
            }
            
            override fun onNetworkConfigRequested() {
                android.util.Log.d("MainActivityCoordinator", "[DEBUG_LOG] Network config requested")
            }
            
            override fun onFileBrowserRequested() {
                android.util.Log.d("MainActivityCoordinator", "[DEBUG_LOG] File browser requested")
            }
            
            override fun onShimmerConfigRequested() {
                android.util.Log.d("MainActivityCoordinator", "[DEBUG_LOG] Shimmer config requested")
            }
            
            override fun onSyncTestRequested(testType: MenuController.SyncTestType) {
                android.util.Log.d("MainActivityCoordinator", "[DEBUG_LOG] Sync test requested: $testType")
                // Coordinate with CalibrationController for sync tests
                when (testType) {
                    MenuController.SyncTestType.FLASH_SYNC -> {
                        callback?.showToast("Flash sync test requires lifecycleScope from MainActivity", Toast.LENGTH_SHORT)
                        android.util.Log.d("MainActivityCoordinator", "[DEBUG_LOG] Flash sync test requested - requires MainActivity to call testFlashSync() directly")
                    }
                    MenuController.SyncTestType.BEEP_SYNC -> {
                        calibrationController.testBeepSync()
                    }
                    MenuController.SyncTestType.CLOCK_SYNC -> {
                        callback?.showToast("Clock sync test requires lifecycleScope from MainActivity", Toast.LENGTH_SHORT)
                        android.util.Log.d("MainActivityCoordinator", "[DEBUG_LOG] Clock sync test requested - requires MainActivity to call testClockSync() directly")
                    }
                }
            }
            
            override fun onSyncStatusRequested() {
                android.util.Log.d("MainActivityCoordinator", "[DEBUG_LOG] Sync status requested")
                calibrationController.showSyncStatus()
            }
            
            override fun onMenuError(message: String) {
                callback?.showToast("Menu Error: $message", Toast.LENGTH_LONG)
            }
            
            override fun updateStatusText(text: String) {
                callback?.updateStatusText(text)
            }
            
            override fun showToast(message: String, duration: Int) {
                callback?.showToast(message, duration)
            }
            
            override fun getContext(): android.content.Context {
                return callback?.getContext() ?: throw IllegalStateException("Context not available")
            }
        })
    }
    
    // ========== Coordinated Feature Operations ==========
    
    /**
     * Check permissions through coordinator
     */
    fun checkPermissions(context: Context) {
        android.util.Log.d("MainActivityCoordinator", "[DEBUG_LOG] Coordinating permission check")
        permissionController.checkPermissions(context)
    }
    
    /**
     * Handle USB device intent through coordinator
     */
    fun handleUsbDeviceIntent(context: Context, intent: Intent) {
        android.util.Log.d("MainActivityCoordinator", "[DEBUG_LOG] Coordinating USB device intent handling")
        usbController.handleUsbDeviceIntent(context, intent)
    }
    
    /**
     * Initialize recording system through coordinator
     */
    fun initializeRecordingSystem(context: Context, textureView: TextureView, viewModel: MainViewModel) {
        android.util.Log.d("MainActivityCoordinator", "[DEBUG_LOG] Coordinating recording system initialization")
        
        // Initialize state persistence first
        recordingController.initializeStatePersistence(context)
        
        // Then initialize the recording system
        recordingController.initializeRecordingSystem(context, textureView, viewModel)
    }
    
    /**
     * Start recording through coordinator with quality validation
     */
    fun startRecording(context: Context, viewModel: MainViewModel) {
        android.util.Log.d("MainActivityCoordinator", "[DEBUG_LOG] Coordinating recording start")
        
        // Validate prerequisites before starting
        if (!recordingController.validateRecordingPrerequisites(context)) {
            android.util.Log.w("MainActivityCoordinator", "[DEBUG_LOG] Recording prerequisites not met")
            return
        }
        
        // Check if current quality is suitable for available resources
        val currentQuality = recordingController.getCurrentQuality()
        if (!recordingController.validateQualityForResources(context, currentQuality)) {
            val recommendedQuality = recordingController.getRecommendedQuality(context)
            android.util.Log.w("MainActivityCoordinator", "[DEBUG_LOG] Current quality $currentQuality not suitable, switching to $recommendedQuality")
            recordingController.setRecordingQuality(recommendedQuality)
        }
        
        recordingController.startRecording(context, viewModel)
        networkController.updateStreamingUI(context, true)
    }
    
    /**
     * Stop recording through coordinator
     */
    fun stopRecording(context: Context, viewModel: MainViewModel) {
        android.util.Log.d("MainActivityCoordinator", "[DEBUG_LOG] Coordinating recording stop")
        recordingController.stopRecording(context, viewModel)
        networkController.updateStreamingUI(context, false)
    }
    
    /**
     * Emergency stop recording through coordinator
     */
    fun emergencyStopRecording(context: Context, viewModel: MainViewModel) {
        android.util.Log.d("MainActivityCoordinator", "[DEBUG_LOG] Coordinating emergency recording stop")
        recordingController.emergencyStopRecording(context, viewModel)
        networkController.updateStreamingUI(context, false)
    }
    
    /**
     * Set recording quality through coordinator
     */
    fun setRecordingQuality(context: Context, quality: RecordingController.RecordingQuality) {
        android.util.Log.d("MainActivityCoordinator", "[DEBUG_LOG] Coordinating recording quality change to $quality")
        
        if (recordingController.validateQualityForResources(context, quality)) {
            recordingController.setRecordingQuality(quality)
        } else {
            android.util.Log.w("MainActivityCoordinator", "[DEBUG_LOG] Quality $quality not suitable for current resources")
            callback?.showToast("Quality $quality not suitable for current storage/resources", android.widget.Toast.LENGTH_LONG)
        }
    }
    
    /**
     * Get recording status through coordinator
     */
    fun getRecordingStatus(): String {
        return recordingController.getRecordingStatus()
    }
    
    /**
     * Get current recording quality through coordinator
     */
    fun getCurrentRecordingQuality(): RecordingController.RecordingQuality {
        return recordingController.getCurrentQuality()
    }
    
    /**
     * Get available recording qualities through coordinator
     */
    fun getAvailableRecordingQualities(): Array<RecordingController.RecordingQuality> {
        return recordingController.getAvailableQualities()
    }
    
    /**
     * Run calibration through coordinator
     */
    fun runCalibration(lifecycleScope: LifecycleCoroutineScope) {
        android.util.Log.d("MainActivityCoordinator", "[DEBUG_LOG] Coordinating calibration run")
        calibrationController.runCalibration(lifecycleScope)
    }
    
    /**
     * Test flash sync signal through coordinator
     */
    fun testFlashSync(lifecycleScope: LifecycleCoroutineScope) {
        android.util.Log.d("MainActivityCoordinator", "[DEBUG_LOG] Coordinating flash sync test")
        calibrationController.testFlashSync(lifecycleScope)
    }
    
    /**
     * Test clock sync through coordinator
     */
    fun testClockSync(lifecycleScope: LifecycleCoroutineScope) {
        android.util.Log.d("MainActivityCoordinator", "[DEBUG_LOG] Coordinating clock sync test")
        calibrationController.testClockSync(lifecycleScope)
    }
    
    /**
     * Launch Shimmer device dialog through coordinator
     */
    fun launchShimmerDeviceDialog(activity: Activity, launcher: ActivityResultLauncher<Intent>) {
        android.util.Log.d("MainActivityCoordinator", "[DEBUG_LOG] Coordinating Shimmer device dialog launch")
        shimmerController.launchShimmerDeviceDialog(activity, launcher)
    }
    
    /**
     * Create options menu through coordinator
     */
    fun createOptionsMenu(menu: android.view.Menu, activity: Activity): Boolean {
        android.util.Log.d("MainActivityCoordinator", "[DEBUG_LOG] Coordinating options menu creation")
        return menuController.createOptionsMenu(menu, activity)
    }
    
    /**
     * Handle options menu item selection through coordinator
     */
    fun handleOptionsItemSelected(item: android.view.MenuItem): Boolean {
        android.util.Log.d("MainActivityCoordinator", "[DEBUG_LOG] Coordinating menu item selection")
        return menuController.handleOptionsItemSelected(item)
    }
    
    /**
     * Get system status summary from all controllers
     */
    fun getSystemStatusSummary(context: Context): String {
        return buildString {
            append("=== System Status Summary ===\n")
            append("Coordinator Initialized: $isInitialized\n\n")
            append(permissionController.getPermissionRetryCount().let { "Permission Retries: $it\n" })
            append(usbController.getUsbStatusSummary(context))
            append("\n")
            append(shimmerController.getConnectionStatus())
            append("\n")
            append(recordingController.getRecordingStatus())
            append("\n")
            append(calibrationController.getCalibrationStatus())
            append("\n")
            append(networkController.getStreamingStatus())
            append("\n")
            
            // Add enhanced recording status
            append("=== Recording Controller Enhanced Status ===\n")
            val currentState = recordingController.getCurrentState()
            append("Current Quality: ${recordingController.getCurrentQuality().displayName}\n")
            append("Service Health: ${if (recordingController.isServiceHealthy()) "✓ Healthy" else "✗ Unhealthy"}\n")
            append("State Persistence: ${if (currentState.isInitialized) "✓ Active" else "✗ Inactive"}\n")
            append("Session Count: ${currentState.sessionCount}\n")
            append("Total Recording Time: ${formatDuration(currentState.totalRecordingTime)}\n")
            
            // Add service connection status
            val serviceState = recordingController.serviceConnectionState.value
            append("Service Connected: ${if (serviceState.isConnected) "✓ Yes" else "✗ No"}\n")
            if (serviceState.lastHeartbeat != null) {
                val timeSinceHeartbeat = System.currentTimeMillis() - serviceState.lastHeartbeat
                append("Last Heartbeat: ${timeSinceHeartbeat}ms ago\n")
            }
        }
    }
    
    /**
     * Format duration helper method
     */
    private fun formatDuration(millis: Long): String {
        val seconds = millis / 1000
        val hours = seconds / 3600
        val minutes = (seconds % 3600) / 60
        val remainingSeconds = seconds % 60
        
        return when {
            hours > 0 -> "${hours}h ${minutes}m ${remainingSeconds}s"
            minutes > 0 -> "${minutes}m ${remainingSeconds}s" 
            else -> "${remainingSeconds}s"
        }
    }
    
    /**
     * Reset all controller states
     */
    fun resetAllStates() {
        android.util.Log.d("MainActivityCoordinator", "[DEBUG_LOG] Resetting all controller states")
        
        permissionController.resetState()
        shimmerController.resetState()
        recordingController.resetState()
        calibrationController.resetState()
        networkController.resetState()
        
        isInitialized = false
    }
    
    // ========== State Persistence Implementation ==========
    
    /**
     * Save coordinator state to persistent storage
     */
    private fun saveCoordinatorState(context: Context, state: CoordinatorState) {
        try {
            val prefs = context.getSharedPreferences(COORDINATOR_PREFS_NAME, Context.MODE_PRIVATE)
            val stateJson = JSONObject().apply {
                put("isInitialized", state.isInitialized)
                put("activeFeatures", state.activeFeatures.joinToString(","))
                put("lastInitTimestamp", state.lastInitTimestamp)
                put("errorCount", state.errorCount)
                put("lastErrorTimestamp", state.lastErrorTimestamp)
            }
            
            prefs.edit().apply {
                putString(PREF_COORDINATOR_STATE, stateJson.toString())
                apply()
            }
            
            android.util.Log.d("MainActivityCoordinator", "[DEBUG_LOG] Coordinator state saved")
        } catch (e: Exception) {
            android.util.Log.e("MainActivityCoordinator", "[DEBUG_LOG] Failed to save coordinator state: ${e.message}")
        }
    }
    
    /**
     * Restore coordinator state from persistent storage
     */
    private fun restoreCoordinatorState(context: Context): CoordinatorState? {
        return try {
            val prefs = context.getSharedPreferences(COORDINATOR_PREFS_NAME, Context.MODE_PRIVATE)
            val stateJson = prefs.getString(PREF_COORDINATOR_STATE, null) ?: return null
            
            val jsonObject = JSONObject(stateJson)
            val activeFeaturesList = jsonObject.getString("activeFeatures")
                .split(",")
                .filter { it.isNotBlank() }
                .toSet()
            
            CoordinatorState(
                isInitialized = jsonObject.getBoolean("isInitialized"),
                activeFeatures = activeFeaturesList,
                lastInitTimestamp = jsonObject.getLong("lastInitTimestamp"),
                errorCount = jsonObject.getInt("errorCount"),
                lastErrorTimestamp = jsonObject.getLong("lastErrorTimestamp")
            ).also {
                android.util.Log.d("MainActivityCoordinator", "[DEBUG_LOG] Coordinator state restored: ${activeFeaturesList.size} features")
            }
        } catch (e: Exception) {
            android.util.Log.e("MainActivityCoordinator", "[DEBUG_LOG] Failed to restore coordinator state: ${e.message}")
            null
        }
    }
    
    /**
     * Create final state for cleanup
     */
    private fun createFinalState(): CoordinatorState {
        return CoordinatorState(
            isInitialized = false,
            activeFeatures = emptySet(),
            lastInitTimestamp = System.currentTimeMillis(),
            errorCount = currentState?.errorCount ?: 0,
            lastErrorTimestamp = currentState?.lastErrorTimestamp ?: 0
        )
    }
    
    // ========== Error Handling and Recovery ==========
    
    /**
     * Handle coordinator-level errors with recovery attempts
     */
    private fun handleCoordinatorError(operation: String, error: Exception) {
        errorRecoveryAttempts++
        val timestamp = System.currentTimeMillis()
        
        android.util.Log.e("MainActivityCoordinator", "[DEBUG_LOG] Coordinator error in $operation: ${error.message}")
        
        // Update error state
        currentState = currentState?.copy(
            errorCount = (currentState?.errorCount ?: 0) + 1,
            lastErrorTimestamp = timestamp
        ) ?: CoordinatorState(
            isInitialized = false,
            activeFeatures = emptySet(),
            lastInitTimestamp = timestamp,
            errorCount = 1,
            lastErrorTimestamp = timestamp
        )
        
        // Attempt recovery if not too many attempts
        if (errorRecoveryAttempts < 3) {
            android.util.Log.d("MainActivityCoordinator", "[DEBUG_LOG] Attempting error recovery (attempt $errorRecoveryAttempts/3)")
            
            callback?.getContext()?.let { context ->
                saveCoordinatorState(context, currentState!!)
                
                // Basic recovery: reset problematic controllers
                try {
                    when (operation) {
                        "initialization" -> {
                            // Reset all controllers and try again
<<<<<<< HEAD
                            resetAllStates()
=======
                            // resetAllControllers() // Method doesn't exist, commenting out
>>>>>>> c2082ee8
                        }
                        "calibration" -> {
                            calibrationController.resetState()
                        }
                        "recording" -> {
<<<<<<< HEAD
                            callback?.getContext()?.let { context ->
                                // TODO: Need viewModel parameter - this may need to be refactored
                                // recordingController.stopRecording(context, viewModel)
                                android.util.Log.w("MainActivityCoordinator", "Cannot stop recording without viewModel access")
                            }
=======
                            // recordingController.stopRecording(context, viewModel) // Missing context and viewModel
>>>>>>> c2082ee8
                        }
                        "network" -> {
                            networkController.resetState()
                        }
                    }
                } catch (recoveryError: Exception) {
                    android.util.Log.e("MainActivityCoordinator", "[DEBUG_LOG] Recovery failed: ${recoveryError.message}")
                }
            }
        } else {
            android.util.Log.e("MainActivityCoordinator", "[DEBUG_LOG] Maximum recovery attempts reached, manual intervention required")
            callback?.showToast("System error: Please restart the application", Toast.LENGTH_LONG)
        }
    }
    
    // ========== Feature Dependency Validation ==========
    
    /**
     * Validate feature dependencies before activation
     */
    fun validateFeatureDependencies(featureToActivate: String): DependencyValidationResult {
        val missingDependencies = mutableListOf<String>()
        val conflictingFeatures = mutableListOf<String>()
        
        when (featureToActivate) {
            "recording" -> {
                if (!activeFeatures.contains("permissions")) {
                    missingDependencies.add("permissions")
                }
                if (!activeFeatures.contains("usb")) {
                    missingDependencies.add("usb")
                }
                if (activeFeatures.contains("calibration")) {
                    conflictingFeatures.add("calibration")
                }
            }
            "calibration" -> {
                if (!activeFeatures.contains("permissions")) {
                    missingDependencies.add("permissions")
                }
                if (activeFeatures.contains("recording")) {
                    conflictingFeatures.add("recording")
                }
            }
            "network" -> {
                if (!activeFeatures.contains("permissions")) {
                    missingDependencies.add("permissions")
                }
            }
            "shimmer" -> {
                if (!activeFeatures.contains("permissions")) {
                    missingDependencies.add("permissions")
                }
            }
        }
        
        val isValid = missingDependencies.isEmpty() && conflictingFeatures.isEmpty()
        
        if (!isValid) {
            android.util.Log.w("MainActivityCoordinator", "[DEBUG_LOG] Feature dependency validation failed for $featureToActivate")
            android.util.Log.w("MainActivityCoordinator", "[DEBUG_LOG] - Missing: $missingDependencies")
            android.util.Log.w("MainActivityCoordinator", "[DEBUG_LOG] - Conflicts: $conflictingFeatures")
        }
        
        return DependencyValidationResult(isValid, missingDependencies, conflictingFeatures)
    }
    
    /**
     * Activate feature with dependency validation
     */
    fun activateFeature(featureName: String): Boolean {
        val validation = validateFeatureDependencies(featureName)
        
        if (validation.isValid) {
            activeFeatures.add(featureName)
            android.util.Log.d("MainActivityCoordinator", "[DEBUG_LOG] Feature activated: $featureName")
            
            // Update state
            currentState = currentState?.copy(
                activeFeatures = activeFeatures.toSet()
            )
            
            return true
        } else {
            android.util.Log.w("MainActivityCoordinator", "[DEBUG_LOG] Feature activation blocked: $featureName")
            callback?.showToast("Cannot activate $featureName: ${validation.missingDependencies.joinToString()}", Toast.LENGTH_SHORT)
            return false
        }
    }
    
    /**
     * Deactivate feature
     */
    fun deactivateFeature(featureName: String) {
        if (activeFeatures.remove(featureName)) {
            android.util.Log.d("MainActivityCoordinator", "[DEBUG_LOG] Feature deactivated: $featureName")
            
            // Update state
            currentState = currentState?.copy(
                activeFeatures = activeFeatures.toSet()
            )
        }
    }
    
    /**
     * Get currently active features
     */
    fun getActiveFeatures(): Set<String> = activeFeatures.toSet()
    
    /**
     * Cleanup all controllers
     */
    fun cleanup() {
        android.util.Log.d("MainActivityCoordinator", "[DEBUG_LOG] Cleaning up all controllers")
        
        try {
            // Cleanup all controllers with error handling
            calibrationController.cleanup()
            networkController.cleanup()
            statusDisplayController.cleanup()
            uiController.cleanup()
            menuController.cleanup()
            
            // Controllers without explicit cleanup methods can be reset through their own methods
            permissionController.resetState()
<<<<<<< HEAD
            // TODO: Need context and viewModel for recordingController.stopRecording()
            // recordingController.stopRecording(context, viewModel)
            android.util.Log.w("MainActivityCoordinator", "Cannot stop recording in resetAllStates without viewModel access")
=======
            // recordingController.stopRecording(context, viewModel) // Missing context and viewModel
>>>>>>> c2082ee8
            
            // Save final state before cleanup
            callback?.getContext()?.let { context ->
                saveCoordinatorState(context, createFinalState())
            }
            
            // Clear coordinator state
            activeFeatures.clear()
            currentState = null
            callback = null
            isInitialized = false
            
            android.util.Log.d("MainActivityCoordinator", "[DEBUG_LOG] All controllers cleaned up successfully")
        } catch (e: Exception) {
            android.util.Log.e("MainActivityCoordinator", "[DEBUG_LOG] Error during cleanup: ${e.message}")
            handleCoordinatorError("cleanup", e)
        }
    }
}<|MERGE_RESOLUTION|>--- conflicted
+++ resolved
@@ -232,7 +232,6 @@
                 } ?: false
             }
             
-<<<<<<< HEAD
             override fun getContext(): android.content.Context {
                 return callback?.getContext() ?: throw IllegalStateException("Context not available")
             }
@@ -240,15 +239,6 @@
             override fun showToast(message: String, duration: Int) {
                 callback?.showToast(message, duration)
             }
-=======
-            override fun showToast(message: String, duration: Int) {
-                callback?.showToast(message, duration)
-            }
-            
-            override fun getContext(): Context {
-                return callback?.getContext() ?: throw IllegalStateException("Context not available")
-            }
->>>>>>> c2082ee8
         })
     }
     
@@ -444,11 +434,7 @@
                 callback?.updateStatusText("Encryption: $status")
             }
             
-<<<<<<< HEAD
             override fun getContext(): android.content.Context {
-=======
-            override fun getContext(): Context {
->>>>>>> c2082ee8
                 return callback?.getContext() ?: throw IllegalStateException("Context not available")
             }
         })
@@ -1041,25 +1027,17 @@
                     when (operation) {
                         "initialization" -> {
                             // Reset all controllers and try again
-<<<<<<< HEAD
                             resetAllStates()
-=======
-                            // resetAllControllers() // Method doesn't exist, commenting out
->>>>>>> c2082ee8
                         }
                         "calibration" -> {
                             calibrationController.resetState()
                         }
                         "recording" -> {
-<<<<<<< HEAD
                             callback?.getContext()?.let { context ->
                                 // TODO: Need viewModel parameter - this may need to be refactored
                                 // recordingController.stopRecording(context, viewModel)
                                 android.util.Log.w("MainActivityCoordinator", "Cannot stop recording without viewModel access")
                             }
-=======
-                            // recordingController.stopRecording(context, viewModel) // Missing context and viewModel
->>>>>>> c2082ee8
                         }
                         "network" -> {
                             networkController.resetState()
@@ -1185,13 +1163,10 @@
             
             // Controllers without explicit cleanup methods can be reset through their own methods
             permissionController.resetState()
-<<<<<<< HEAD
             // TODO: Need context and viewModel for recordingController.stopRecording()
             // recordingController.stopRecording(context, viewModel)
             android.util.Log.w("MainActivityCoordinator", "Cannot stop recording in resetAllStates without viewModel access")
-=======
-            // recordingController.stopRecording(context, viewModel) // Missing context and viewModel
->>>>>>> c2082ee8
+
             
             // Save final state before cleanup
             callback?.getContext()?.let { context ->
