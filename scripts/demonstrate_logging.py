#!/usr/bin/env python3
"""
Demonstration of Enhanced Logging System Integration

This script demonstrates the enhanced logging capabilities across both
Python and Android components of the Multi-Sensor Recording System.

Author: Multi-Sensor Recording System Team
Date: 2025-07-30
"""

import sys
import os
import time
sys.path.insert(0, os.path.join(os.path.dirname(__file__), 'src'))

<<<<<<< HEAD
from PythonApp.utils.logging_config import (
    get_logger, performance_timer, log_function_entry, 
=======
from bucika_gsr.utils.logging_config import (
    get_logger, performance_timer, log_function_entry,
>>>>>>> c93fe99c
    log_memory_usage, log_exception_context, AppLogger
)

def demonstrate_enhanced_logging():
    """Demonstrate the enhanced logging system capabilities."""

    print("=" * 60)
    print("Multi-Sensor Recording System - Enhanced Logging Demo")
    print("=" * 60)

    logger = get_logger(__name__)

    logger.info("🚀 Starting enhanced logging system demonstration")

    logger.info("Basic logging with structured context",
                extra={'demo_phase': 'basic', 'feature': 'context_logging'})

    @performance_timer("demonstration_operation")
    @log_function_entry
    def simulate_complex_operation():
        """Simulate a complex operation that I want to monitor."""
        logger.info("Performing complex calculation...")
        time.sleep(0.1)

        timer_id = AppLogger.start_performance_timer("nested_operation", "calculation")
        time.sleep(0.05)
        AppLogger.end_performance_timer(timer_id, __name__)

        return "calculation_result"

    result = simulate_complex_operation()
    logger.info(f"Operation completed with result: {result}")

    @log_memory_usage("complex_operation_memory", __name__)
    def memory_intensive_operation():
        """Simulate memory-intensive operation."""
        data = [i * i for i in range(10000)]
        logger.info(f"Created data structure with {len(data)} elements")
        return sum(data)

    memory_result = memory_intensive_operation()
    logger.info(f"Memory intensive operation result: {memory_result}")

    def demonstrate_exception_handling():
        """Show enhanced exception logging."""
        try:
            with log_exception_context("exception_demo"):
                logger.info("About to trigger an exception for demonstration")
                raise ValueError("This is a demonstration exception")
        except ValueError as e:
            logger.warning(f"Caught and handled exception: {e}")

    demonstrate_exception_handling()

    logger.info("=== Performance Statistics ===")
    stats = AppLogger._performance_monitor.get_active_timers()
    if stats:
        for timer_id, info in stats.items():
            logger.info(f"📊 Active Timer: {timer_id} - {info}")
    else:
        logger.info("📊 No active performance timers")

    logger.info("=== Memory Usage History ===")
    if hasattr(AppLogger, 'get_memory_snapshots'):
        snapshots = []
    else:
        snapshots = []

    if snapshots:
        for snapshot in snapshots[-3:]:
            logger.info(f"💾 {snapshot.context}: {snapshot.usedMemoryMB}MB used, "
                       f"{snapshot.threadCount} threads")
    else:
        logger.info("💾 Memory snapshots feature available but no snapshots stored")

    logger.info("=== System Status Summary ===")
    logger.info(f"⏱️ Active Timers: {len(stats)}")
    logger.info(f"🧠 Enhanced logging features successfully demonstrated")

    logger.info("✅ Enhanced logging system demonstration completed successfully")

    print("\n" + "=" * 60)
    print("Check the log files for detailed output:")
    log_dir = AppLogger.get_log_dir()
    if log_dir:
        print(f"📁 Log Directory: {log_dir}")
        print(f"   - application.log: Human-readable logs")
        print(f"   - errors.log: Error and critical logs only")
        print(f"   - structured.log: Machine-readable JSON logs")
    print("=" * 60)

if __name__ == "__main__":
    demonstrate_enhanced_logging()<|MERGE_RESOLUTION|>--- conflicted
+++ resolved
@@ -14,13 +14,8 @@
 import time
 sys.path.insert(0, os.path.join(os.path.dirname(__file__), 'src'))
 
-<<<<<<< HEAD
-from PythonApp.utils.logging_config import (
-    get_logger, performance_timer, log_function_entry, 
-=======
 from bucika_gsr.utils.logging_config import (
     get_logger, performance_timer, log_function_entry,
->>>>>>> c93fe99c
     log_memory_usage, log_exception_context, AppLogger
 )
 
